/*
 * Copyright (C) 2012 The Regents of The University California.
 * All rights reserved.
 *
 * Licensed under the Apache License, Version 2.0 (the "License");
 * you may not use this file except in compliance with the License.
 * You may obtain a copy of the License at
 *
 *      http://www.apache.org/licenses/LICENSE-2.0
 *
 * Unless required by applicable law or agreed to in writing, software
 * distributed under the License is distributed on an "AS IS" BASIS,
 * WITHOUT WARRANTIES OR CONDITIONS OF ANY KIND, either express or implied.
 * See the License for the specific language governing permissions and
 * limitations under the License.
 */

import sbt._
import Keys._

import sbtassembly.Plugin._
import AssemblyKeys._

import scala.util.Properties.{ envOrNone => env }

object SharkBuild extends Build {

  // Shark version
<<<<<<< HEAD
  val SHARK_VERSION = "0.8.0"
=======
  val SHARK_VERSION = "0.9.0-SNAPSHOT"
>>>>>>> 96730c3c

  val SPARK_VERSION = "0.9.0-incubating-SNAPSHOT"

  val SCALA_VERSION = "2.10.3"

  // Hadoop version to build against. For example, "0.20.2", "0.20.205.0", or
  // "1.0.1" for Apache releases, or "0.20.2-cdh3u3" for Cloudera Hadoop.
  val DEFAULT_HADOOP_VERSION = "1.0.4"

  lazy val hadoopVersion = env("SHARK_HADOOP_VERSION") orElse
                           env("SPARK_HADOOP_VERSION") getOrElse
                           DEFAULT_HADOOP_VERSION

  // Whether to build Shark with Yarn support
  val YARN_ENABLED = env("SHARK_YARN").getOrElse("false").toBoolean

  // Whether to build Shark with Tachyon jar.
  val TACHYON_ENABLED = false

  lazy val root = Project(
    id = "root",
    base = file("."),
    settings = coreSettings ++ assemblyProjSettings)

  val excludeKyro = ExclusionRule(organization = "de.javakaffee")
  val excludeHadoop = ExclusionRule(organization = "org.apache.hadoop")
  val excludeNetty = ExclusionRule(organization = "org.jboss.netty")
  val excludeCurator = ExclusionRule(organization = "org.apache.curator")
  val excludeJackson = ExclusionRule(organization = "org.codehaus.jackson")
  val excludeAsm = ExclusionRule(organization = "asm")
  val excludeSnappy = ExclusionRule(organization = "org.xerial.snappy")

  def coreSettings = Defaults.defaultSettings ++ Seq(

    name := "shark",
    organization := "edu.berkeley.cs.amplab",
    version := SHARK_VERSION,
    scalaVersion := SCALA_VERSION,
    scalacOptions := Seq("-deprecation", "-unchecked", "-optimize"),
    parallelExecution in Test := false,

    // Download managed jars into lib_managed.
    retrieveManaged := true,
    resolvers ++= Seq(
      "Typesafe Repository" at "http://repo.typesafe.com/typesafe/releases/",
      "Cloudera Repository" at "https://repository.cloudera.com/artifactory/cloudera-repos/",
      "Local Maven" at Path.userHome.asFile.toURI.toURL + ".m2/repository"
    ),

    fork := true,
    javaOptions += "-XX:MaxPermSize=512m",
    javaOptions += "-Xmx2g",

    testOptions in Test += Tests.Argument("-oF"), // Full stack trace on test failures

    testListeners <<= target.map(
      t => Seq(new eu.henkelmann.sbt.JUnitXmlTestsListener(t.getAbsolutePath))),

    unmanagedSourceDirectories in Compile <+= baseDirectory { base =>
      if (TACHYON_ENABLED) {
        base / ("src/tachyon_enabled/scala")
      } else {
        base / ("src/tachyon_disabled/scala")
      }
    },

    unmanagedJars in Compile <++= baseDirectory map { base =>
      val hiveFile = file(System.getenv("HIVE_HOME")) / "lib"
      val baseDirectories = (base / "lib") +++ (hiveFile)
      val customJars = (baseDirectories ** "*.jar")
      // Hive uses an old version of guava that doesn't have what we want.
      customJars.classpath
        .filter(!_.toString.contains("guava"))
        .filter(!_.toString.contains("log4j"))
        .filter(!_.toString.contains("servlet"))
    },

    unmanagedJars in Test ++= Seq(
      file(System.getenv("HIVE_DEV_HOME")) / "build" / "ql" / "test" / "classes",
      file(System.getenv("HIVE_DEV_HOME")) / "build/ivy/lib/test/hadoop-test-0.20.2.jar"
    ),

    libraryDependencies ++= Seq(
      "org.apache.spark" %% "spark-core" % SPARK_VERSION,
      "org.apache.spark" %% "spark-repl" % SPARK_VERSION,
      "com.google.guava" % "guava" % "14.0.1",
      "org.apache.hadoop" % "hadoop-client" % hadoopVersion excludeAll(excludeJackson, excludeNetty, excludeAsm) force(),
      // See https://code.google.com/p/guava-libraries/issues/detail?id=1095
      "com.google.code.findbugs" % "jsr305" % "1.3.+",

      // Hive unit test requirements. These are used by Hadoop to run the tests, but not necessary
      // in usual Shark runs.
      "commons-io" % "commons-io" % "2.1",
      "commons-httpclient" % "commons-httpclient" % "3.1" % "test",

      // Test infrastructure
      "org.scalatest" %% "scalatest" % "1.9.1" % "test",
      "junit" % "junit" % "4.10" % "test",
      "net.java.dev.jets3t" % "jets3t" % "0.7.1",
      "com.novocode" % "junit-interface" % "0.8" % "test") ++
      (if (YARN_ENABLED) Some("org.apache.spark" %% "spark-yarn" % SPARK_VERSION) else None).toSeq ++
<<<<<<< HEAD
      (if (TACHYON_ENABLED) Some("org.tachyonproject" % "tachyon" % "0.3.0-SNAPSHOT" excludeAll(excludeKyro, excludeHadoop, excludeCurator, excludeJackson, excludeNetty, excludeAsm) ) else None).toSeq
  )
=======
      (if (TACHYON_ENABLED) Some("org.tachyonproject" % "tachyon" % "0.3.0-SNAPSHOT" excludeAll(excludeKyro, excludeHadoop, excludeCurator, excludeJackson, excludeNetty, excludeAsm)) else None).toSeq
  ) ++ org.scalastyle.sbt.ScalastylePlugin.Settings
>>>>>>> 96730c3c

  def assemblyProjSettings = Seq(
    jarName in assembly <<= version map { v => "shark-assembly-" + v + "-hadoop" + hadoopVersion + ".jar" }
  ) ++ assemblySettings ++ extraAssemblySettings

  def extraAssemblySettings() = Seq(
    test in assembly := {},
    mergeStrategy in assembly := {
      case m if m.toLowerCase.endsWith("manifest.mf") => MergeStrategy.discard
      case m if m.toLowerCase.matches("meta-inf.*\\.sf$") => MergeStrategy.discard
      case "META-INF/services/org.apache.hadoop.fs.FileSystem" => MergeStrategy.concat
      case "reference.conf" => MergeStrategy.concat
      case _ => MergeStrategy.first
    }
  )
}<|MERGE_RESOLUTION|>--- conflicted
+++ resolved
@@ -26,11 +26,7 @@
 object SharkBuild extends Build {
 
   // Shark version
-<<<<<<< HEAD
-  val SHARK_VERSION = "0.8.0"
-=======
   val SHARK_VERSION = "0.9.0-SNAPSHOT"
->>>>>>> 96730c3c
 
   val SPARK_VERSION = "0.9.0-incubating-SNAPSHOT"
 
@@ -132,13 +128,8 @@
       "net.java.dev.jets3t" % "jets3t" % "0.7.1",
       "com.novocode" % "junit-interface" % "0.8" % "test") ++
       (if (YARN_ENABLED) Some("org.apache.spark" %% "spark-yarn" % SPARK_VERSION) else None).toSeq ++
-<<<<<<< HEAD
-      (if (TACHYON_ENABLED) Some("org.tachyonproject" % "tachyon" % "0.3.0-SNAPSHOT" excludeAll(excludeKyro, excludeHadoop, excludeCurator, excludeJackson, excludeNetty, excludeAsm) ) else None).toSeq
-  )
-=======
       (if (TACHYON_ENABLED) Some("org.tachyonproject" % "tachyon" % "0.3.0-SNAPSHOT" excludeAll(excludeKyro, excludeHadoop, excludeCurator, excludeJackson, excludeNetty, excludeAsm)) else None).toSeq
   ) ++ org.scalastyle.sbt.ScalastylePlugin.Settings
->>>>>>> 96730c3c
 
   def assemblyProjSettings = Seq(
     jarName in assembly <<= version map { v => "shark-assembly-" + v + "-hadoop" + hadoopVersion + ".jar" }
