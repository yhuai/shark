--- conflicted
+++ resolved
@@ -28,7 +28,7 @@
   // Shark version
   val SHARK_VERSION = "0.9.0-SNAPSHOT"
 
-  val SPARK_VERSION = "0.9.0-incubating-SNAPSHOT"
+  val SPARK_VERSION = "0.9.0-incubating"
 
   val SCALA_VERSION = "2.10.3"
 
@@ -44,12 +44,7 @@
   val YARN_ENABLED = env("SHARK_YARN").getOrElse("false").toBoolean
 
   // Whether to build Shark with Tachyon jar.
-<<<<<<< HEAD
-  val TACHYON_ENABLED = true
-=======
-  // Hive 0.10+ uses newer Thrift versions that conflict with Tachyon's
   val TACHYON_ENABLED = false
->>>>>>> 87ddd930
 
   lazy val root = Project(
     id = "root",
@@ -59,15 +54,11 @@
   val excludeKyro = ExclusionRule(organization = "de.javakaffee")
   val excludeHadoop = ExclusionRule(organization = "org.apache.hadoop")
   val excludeNetty = ExclusionRule(organization = "org.jboss.netty")
-<<<<<<< HEAD
   val excludeCurator = ExclusionRule(organization = "org.apache.curator")
-  val excludeJackson = ExclusionRule(organization = "org.codehaus.jackson")
   val excludeAsm = ExclusionRule(organization = "asm")
   val excludeSnappy = ExclusionRule(organization = "org.xerial.snappy")
-=======
   // Differences in Jackson version cause runtime errors as per HIVE-3581
   val excludeJackson = ExclusionRule(organization = "org.codehaus.jackson")
->>>>>>> 87ddd930
 
   def coreSettings = Defaults.defaultSettings ++ Seq(
 
@@ -124,11 +115,7 @@
       "org.apache.spark" %% "spark-core" % SPARK_VERSION,
       "org.apache.spark" %% "spark-repl" % SPARK_VERSION,
       "com.google.guava" % "guava" % "14.0.1",
-<<<<<<< HEAD
       "org.apache.hadoop" % "hadoop-client" % hadoopVersion excludeAll(excludeJackson, excludeNetty, excludeAsm) force(),
-=======
-      "org.apache.hadoop" % "hadoop-client" % HADOOP_VERSION excludeAll(excludeNetty, excludeJackson),
->>>>>>> 87ddd930
       // See https://code.google.com/p/guava-libraries/issues/detail?id=1095
       "com.google.code.findbugs" % "jsr305" % "1.3.+",
 
