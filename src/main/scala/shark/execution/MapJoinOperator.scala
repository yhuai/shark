package shark.execution

import java.util.{ArrayList, HashMap => JHashMap, List => JList}

import org.apache.hadoop.io.BytesWritable

import org.apache.hadoop.hive.ql.exec.{ExprNodeEvaluator, JoinUtil}
import org.apache.hadoop.hive.ql.exec.HashTableSinkOperator.{HashTableSinkObjectCtx => MapJoinObjectCtx}
import org.apache.hadoop.hive.ql.exec.MapJoinMetaData
import org.apache.hadoop.hive.ql.exec.{MapJoinOperator => HiveMapJoinOperator}
import org.apache.hadoop.hive.ql.exec.persistence.{AbstractMapJoinKey, MapJoinDoubleKeys}
import org.apache.hadoop.hive.ql.exec.persistence.{MapJoinObjectKey, MapJoinSingleKey}
import org.apache.hadoop.hive.ql.exec.persistence.{MapJoinRowContainer, MapJoinObjectValue}
import org.apache.hadoop.hive.ql.plan.MapJoinDesc
import org.apache.hadoop.hive.ql.plan.{PartitionDesc, TableDesc}
import org.apache.hadoop.hive.serde2.objectinspector.ObjectInspector
import org.apache.hadoop.hive.serde2.objectinspector.ObjectInspectorUtils
import org.apache.hadoop.hive.serde2.objectinspector.ObjectInspectorFactory
import org.apache.hadoop.hive.serde2.objectinspector.ObjectInspectorUtils.ObjectInspectorCopyOption
import org.apache.hadoop.hive.serde2.SerDe

import scala.collection.mutable.ArrayBuffer
import scala.collection.JavaConversions._
import scala.reflect.BeanProperty

import spark.broadcast.Broadcast
import spark.RDD
import shark.SharkEnv

object MapJoinOperator {
  type MapJoinHashTable = JHashMap[AbstractMapJoinKey, MapJoinObjectValue]
}

/**
 * A join operator optimized for joining a large table with a number of small
 * tables that fit in memory. The join can be performed as a map only job that
 * avoids an expensive shuffle process.
 *
 * Different from Hive, we don't spill the hash tables to disk. If the "small"
 * tables are too big to fit in memory, the normal join should be used anyway.
 */
class MapJoinOperator extends CommonJoinOperator[MapJoinDesc, HiveMapJoinOperator] {

  @BeanProperty var posBigTable: Int = _
  @BeanProperty var bigTableAlias: Int = _
  @BeanProperty var bigTableAliasByte: java.lang.Byte = _

  @transient var joinKeys: JHashMap[java.lang.Byte, JList[ExprNodeEvaluator]] = _
  @transient var joinKeysObjectInspectors: JHashMap[java.lang.Byte, JList[ObjectInspector]] = _

  @transient val metadataKeyTag = -1
  @transient var joinValues: JHashMap[java.lang.Byte, JList[ExprNodeEvaluator]] = _

  override def initializeOnMaster() {
    super.initializeOnMaster()
    posBigTable = conf.getPosBigTable()
    bigTableAlias = order(posBigTable).toInt
    bigTableAliasByte = bigTableAlias.toByte

    // Also call initialize on slave since we want the joinKeys and joinVals to
    // be initialized so we can use them in combineMultipleRdds(). This also puts
    // serialization info for keys in MapJoinMetaData.
    initializeOnSlave()
  }

  override def initializeOnSlave() {
    super.initializeOnSlave()

    joinKeys = new JHashMap[java.lang.Byte, JList[ExprNodeEvaluator]]
    JoinUtil.populateJoinKeyValue(
      joinKeys, conf.getKeys(), order, CommonJoinOperator.NOTSKIPBIGTABLE)

    // A bit confusing but getObjectInspectorsFromEvaluators also initializes
    // the evaluators.
    joinKeysObjectInspectors = JoinUtil.getObjectInspectorsFromEvaluators(
      joinKeys, objectInspectors.toArray, CommonJoinOperator.NOTSKIPBIGTABLE)

    // Put serialization metadata for keys in MapJoinMetaData.
    setKeyMetaData()
  }

  override def execute(): RDD[_] = {
    val inputRdds = executeParents()
    combineMultipleRdds(inputRdds)
  }

  override def combineMultipleRdds(rdds: Seq[(Int, RDD[_])]): RDD[_] = {
    logInfo("%d small tables to map join a large table (%d)".format(rdds.size - 1, posBigTable))

    val op1 = OperatorSerializationWrapper(this)

    initializeOnSlave()

    // Build hash tables for the small tables.
    val hashtables = rdds.zipWithIndex.filter(_._2 != bigTableAlias).map { case ((_, rdd), pos) =>

      logInfo("Creating hash table for input %d".format(pos))

      // First compute the keys and values of the small RDDs on slaves.
      // We need to do this before collecting the RDD because the RDD might
      // contain lazy structs that cannot be properly collected directly.
      val posByte = pos.toByte

      // Put serialization metadata for values in master's MapJoinMetaData.
      // Needed to deserialize values in collect().
      setValueMetaData(posByte)

      // Create a local reference for the serialized arrays, otherwise the
      // following mapParititons will fail because it tries to include the
      // outer closure, which references "this".
      val op = op1
      val rddForHash: RDD[(AbstractMapJoinKey, MapJoinObjectValue)] =
        rdd.mapPartitions { partition =>
          op.initializeOnSlave()
          // Put serialization metadata for values in slave's MapJoinMetaData.
          // Needed to serialize values in collect().
          op.setValueMetaData(posByte)
          op.computeJoinKeyValuesOnPartition(partition, posByte)
        }

      // Collect the RDD and build a hash table.
      val startCollect = System.currentTimeMillis()
      val wrappedRows: Array[(AbstractMapJoinKey, MapJoinObjectValue)] = rddForHash.collect()
      val collectTime = System.currentTimeMillis() - startCollect

      // Build the hash table.
      val startHash = System.currentTimeMillis()
      val hashTable = new MapJoinOperator.MapJoinHashTable
      wrappedRows.foreach { case (wrappedKey, wrappedValue) =>
        var mapEntry = hashTable.get(wrappedKey)
        if (mapEntry == null) {
          val container = new MapJoinRowContainer[Array[Object]]
          mapEntry = new MapJoinObjectValue(posByte, container)
          hashTable.put(wrappedKey, mapEntry)
          container.setList(wrappedValue.getObj.getList())
        } else {
          wrappedValue.getObj.getList().foreach(mapEntry.getObj().add)
        }
      }
      val hashTime = System.currentTimeMillis() - startHash
      logInfo("Input %d (%d rows) took %d ms to collect and %s ms to build hash table.".format(
<<<<<<< HEAD
        pos, rows.size, collectTime, hashTime))

      (pos, hashtable)
=======
        pos, hashTable.size, collectTime, hashTime))

      setValueMetaData(posByte)

      (pos, hashTable)
>>>>>>> 45910347
    }.toMap

    val fetcher = new MapJoinHashTablesBroadcast(hashtables)

    val op = op1
    rdds(bigTableAlias)._2.mapPartitions { partition =>
      op.logDebug("Started executing mapPartitions for operator: " + op)
      op.logDebug("Input object inspectors: " + op.objectInspectors)

      op.initializeOnSlave()
      val newPart = op.joinOnPartition(partition, fetcher.get)
      op.logDebug("Finished executing mapPartitions for operator: " + op)

      newPart
    }
  }

  def computeJoinKeyValuesOnPartition[T](iter: Iterator[T], posByte: Byte)
  : Iterator[(AbstractMapJoinKey, MapJoinObjectValue)] = {
    // MapJoinObjectValue contains a MapJoinRowContainer, which contains a list of
    // rows to be joined.
    var valueMap = new JHashMap[AbstractMapJoinKey, MapJoinObjectValue]
    iter.foreach { row =>
      val key = JoinUtil.computeMapJoinKeys(
        row,
        joinKeys.get(posByte),
        joinKeysObjectInspectors.get(posByte))
      val value = JoinUtil.computeMapJoinValues(
        row,
        joinVals.get(posByte),
        joinValuesObjectInspectors.get(posByte),
        joinFilters.get(posByte),
        joinFilterObjectInspectors.get(posByte),
        noOuterJoin)
      // If we've seen the key before, just add it to the row container wrapped by
      // corresponding MapJoinObjectValue.
      val objValue = valueMap.get(key)
      if (objValue == null) {
        val rowContainer = new MapJoinRowContainer[Array[Object]]
        rowContainer.add(value)
        valueMap.put(key, new MapJoinObjectValue(posByte, rowContainer))
      } else {
        val rowContainer = objValue.getObj
        rowContainer.add(value)
      }
    }
    valueMap.iterator
  }

  def setKeyMetaData() {
    MapJoinMetaData.clear()

    val keyTableDesc = conf.getKeyTblDesc()
    val keySerializer = keyTableDesc.getDeserializerClass().newInstance().asInstanceOf[SerDe]
    keySerializer.initialize(null, keyTableDesc.getProperties())

    val standardOI = SharkEnv.objectInspectorLock.synchronized {
      ObjectInspectorUtils.getStandardObjectInspector(
        keySerializer.getObjectInspector(), ObjectInspectorCopyOption.WRITABLE)
    }

    // MapJoinMetaData is a static object. Wrap it around synchronized to be thread safe.
    this.synchronized {
      MapJoinMetaData.put(Integer.valueOf(metadataKeyTag), new MapJoinObjectCtx(
        standardOI, keySerializer, keyTableDesc, hconf))
    }
  }

  def setValueMetaData(pos: Byte) {
    val valueTableDesc = conf.getValueFilteredTblDescs().get(pos)
    val valueSerDe = valueTableDesc.getDeserializerClass().newInstance.asInstanceOf[SerDe]

    valueSerDe.initialize(null, valueTableDesc.getProperties())

    val newFields = joinValuesStandardObjectInspectors.get(pos)
    val length = newFields.size()
    val newNames = new java.util.ArrayList[String](length)
    for (i <- 0 until length) newNames.add(new String("tmp_" + i))

    val standardOI = SharkEnv.objectInspectorLock.synchronized {
      ObjectInspectorFactory.getStandardStructObjectInspector(newNames, newFields)
    }

    // MapJoinMetaData is a static object. Wrap it around synchronized to be thread safe.
    this.synchronized {
      MapJoinMetaData.put(Integer.valueOf(pos), new MapJoinObjectCtx(
        standardOI, valueSerDe, valueTableDesc, hconf))
    }
  }

  /**
   * Stream through the large table and process the join using the hash tables.
   * Note that this is a specialized processPartition that accepts an extra
   * parameter for the hash tables (built from the small tables).
   */
  def joinOnPartition[T](iter: Iterator[T], hashtables: Map[Int, MapJoinOperator.MapJoinHashTable])
  : Iterator[_] = {
<<<<<<< HEAD

    val joinKeyEval = joinKeys(bigTableAlias.toByte)
    val joinValueEval = joinVals(bigTableAlias.toByte)
    val bufs = new Array[Seq[Array[java.lang.Object]]](numTables)
=======
>>>>>>> 45910347

    val joinKeyEval = joinKeys.get(bigTableAlias.toByte)
    val joinValueEval = joinVals.get(bigTableAlias.toByte)
    val bufs = new Array[Seq[Array[Object]]](numTables)
    val nullSafes = conf.getNullSafes()

    val cp = new CartesianProduct[Array[Object]](numTables)

    val jointRows: Iterator[Array[Array[Object]]] = iter.flatMap { row =>
      // Build the join key and value for the row in the large table.
      val key: AbstractMapJoinKey = JoinUtil.computeMapJoinKeys(
        row,
        joinKeyEval,
        joinKeysObjectInspectors.get(bigTableAliasByte))
      val value: Array[Object] = JoinUtil.computeMapJoinValues(
        row,
        joinValueEval,
        joinValuesObjectInspectors.get(bigTableAliasByte),
        joinFilters.get(bigTableAliasByte),
        joinFilterObjectInspectors.get(bigTableAliasByte),
        noOuterJoin)

      if (nullCheck && key.hasAnyNulls(nullSafes)) {
        val bufsNull = Array.fill[Seq[Array[Object]]](numTables)(Seq())
        bufsNull(bigTableAlias) = Seq(value)
        cp.product(bufsNull.asInstanceOf[Array[Seq[Array[Object]]]], joinConditions)
      } else {
        // Build the join bufs.
        var i = 0
        while ( i < numTables) {
          if (i == bigTableAlias) {
            bufs(i) = Seq[Array[Object]](value)
          } else {
            val smallTableValues: MapJoinObjectValue = hashtables.getOrElse(i, null).get(key)
            bufs(i) =
              if (smallTableValues == null) Seq[Array[Object]]()
              else smallTableValues.getObj().getList().asInstanceOf[ArrayList[Array[Object]]]
          }
          i += 1
        }
        cp.product(bufs.asInstanceOf[Array[Seq[Array[Object]]]], joinConditions)
      }
    }

    val rowSize = joinVals.values.map(_.size).sum
    val rowToReturn = new Array[Object](rowSize)

    // For each row, combine the tuples from multiple tables into a single tuple.
    jointRows.map { row: Array[Array[Object]] =>
      var tupleIndex = 0
      var fieldIndex = 0
      row.foreach { tuple =>
        val stop = fieldIndex + joinVals(tupleIndex.toByte).size
        var fieldInTuple = 0
        if (tuple == null) {
          // For outer joins, it is possible to see nulls.
          while (fieldIndex < stop) {
            rowToReturn(fieldIndex) = null
            fieldInTuple += 1
            fieldIndex += 1
          }
        } else {
          while (fieldIndex < stop) {
            rowToReturn(fieldIndex) = tuple.asInstanceOf[Array[Object]](fieldInTuple)
            fieldInTuple += 1
            fieldIndex += 1
          }
        }
        tupleIndex += 1
      }
      rowToReturn
    }
  }

<<<<<<< HEAD
  override def processPartition(split: Int, iter: Iterator[_]): Iterator[_] = {
    throw new Exception("MapJoinOperator.processPartition() should've never been called.")
  }
=======
  override def processPartition[T](iter: Iterator[T]): Iterator[_] =
    throw new UnsupportedOperationException("MapJoinOperator.processPartition()")
>>>>>>> 45910347
}<|MERGE_RESOLUTION|>--- conflicted
+++ resolved
@@ -139,17 +139,10 @@
       }
       val hashTime = System.currentTimeMillis() - startHash
       logInfo("Input %d (%d rows) took %d ms to collect and %s ms to build hash table.".format(
-<<<<<<< HEAD
-        pos, rows.size, collectTime, hashTime))
-
-      (pos, hashtable)
-=======
         pos, hashTable.size, collectTime, hashTime))
 
       setValueMetaData(posByte)
-
       (pos, hashTable)
->>>>>>> 45910347
     }.toMap
 
     val fetcher = new MapJoinHashTablesBroadcast(hashtables)
@@ -247,13 +240,6 @@
    */
   def joinOnPartition[T](iter: Iterator[T], hashtables: Map[Int, MapJoinOperator.MapJoinHashTable])
   : Iterator[_] = {
-<<<<<<< HEAD
-
-    val joinKeyEval = joinKeys(bigTableAlias.toByte)
-    val joinValueEval = joinVals(bigTableAlias.toByte)
-    val bufs = new Array[Seq[Array[java.lang.Object]]](numTables)
-=======
->>>>>>> 45910347
 
     val joinKeyEval = joinKeys.get(bigTableAlias.toByte)
     val joinValueEval = joinVals.get(bigTableAlias.toByte)
@@ -328,12 +314,7 @@
     }
   }
 
-<<<<<<< HEAD
   override def processPartition(split: Int, iter: Iterator[_]): Iterator[_] = {
-    throw new Exception("MapJoinOperator.processPartition() should've never been called.")
-  }
-=======
-  override def processPartition[T](iter: Iterator[T]): Iterator[_] =
     throw new UnsupportedOperationException("MapJoinOperator.processPartition()")
->>>>>>> 45910347
+  }
 }