/*
 * Copyright (C) 2012 The Regents of The University California. 
 * All rights reserved.
 *
 * Licensed under the Apache License, Version 2.0 (the "License");
 * you may not use this file except in compliance with the License.
 * You may obtain a copy of the License at
 *
 *      http://www.apache.org/licenses/LICENSE-2.0
 *
 * Unless required by applicable law or agreed to in writing, software
 * distributed under the License is distributed on an "AS IS" BASIS,
 * WITHOUT WARRANTIES OR CONDITIONS OF ANY KIND, either express or implied.
 * See the License for the specific language governing permissions and
 * limitations under the License.
 */

package shark

import shark.execution.serialization.KryoSerializationWrapper
import shark.execution.serialization.OperatorSerializationWrapper


package object execution {

<<<<<<< HEAD
  type HiveOperator = org.apache.hadoop.hive.ql.exec.Operator[_ <: java.io.Serializable]
=======
  type HiveDesc = java.io.Serializable  // XXXDesc in Hive is the subclass of Serializable
>>>>>>> 96730c3c

  implicit def opSerWrapper2op[T <: Operator[_ <: HiveDesc]](
      wrapper: OperatorSerializationWrapper[T]): T = wrapper.value

  implicit def kryoWrapper2object[T](wrapper: KryoSerializationWrapper[T]): T = wrapper.value
}<|MERGE_RESOLUTION|>--- conflicted
+++ resolved
@@ -23,11 +23,7 @@
 
 package object execution {
 
-<<<<<<< HEAD
-  type HiveOperator = org.apache.hadoop.hive.ql.exec.Operator[_ <: java.io.Serializable]
-=======
   type HiveDesc = java.io.Serializable  // XXXDesc in Hive is the subclass of Serializable
->>>>>>> 96730c3c
 
   implicit def opSerWrapper2op[T <: Operator[_ <: HiveDesc]](
       wrapper: OperatorSerializationWrapper[T]): T = wrapper.value
