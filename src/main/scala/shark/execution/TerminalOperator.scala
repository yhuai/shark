/*
 * Copyright (C) 2012 The Regents of The University California.
 * All rights reserved.
 *
 * Licensed under the Apache License, Version 2.0 (the "License");
 * you may not use this file except in compliance with the License.
 * You may obtain a copy of the License at
 *
 *      http://www.apache.org/licenses/LICENSE-2.0
 *
 * Unless required by applicable law or agreed to in writing, software
 * distributed under the License is distributed on an "AS IS" BASIS,
 * WITHOUT WARRANTIES OR CONDITIONS OF ANY KIND, either express or implied.
 * See the License for the specific language governing permissions and
 * limitations under the License.
 */

package shark.execution

import java.util.Date

import scala.reflect.BeanProperty

import org.apache.hadoop.hive.conf.HiveConf
import org.apache.hadoop.hive.ql.exec.{FileSinkOperator => HiveFileSinkOperator}


/**
 * File sink operator. It can accomplish one of the three things:
 * - write query output to disk
 * - cache query output
 * - return query as RDD directly (without materializing it)
 */
class TerminalOperator extends UnaryOperator[HiveFileSinkOperator] {

  // Create a local copy of hconf and hiveSinkOp so we can XML serialize it.
  @BeanProperty var localHiveOp: HiveFileSinkOperator = _
  @BeanProperty var localHconf: HiveConf = _
  @BeanProperty val now = new Date()

  override def initializeOnMaster() {
    localHconf = super.hconf
    // Set parent to null so we won't serialize the entire query plan.
    hiveOp.setParentOperators(null)
    hiveOp.setChildOperators(null)
    hiveOp.setInputObjInspectors(null)
    localHiveOp = hiveOp
  }

  override def initializeOnSlave() {
    localHiveOp.initialize(localHconf, Array(objectInspector))
  }

  override def processPartition(split: Int, iter: Iterator[_]): Iterator[_] = iter
}


<<<<<<< HEAD
=======
class FileSinkOperator extends TerminalOperator with Serializable {

  // Pass the file extension ConfVar used by HiveFileSinkOperator.
  @BeanProperty var outputFileExtension: String = _

  override def initializeOnMaster() {
    super.initializeOnMaster()
    outputFileExtension = HiveConf.getVar(localHconf, HiveConf.ConfVars.OUTPUT_FILE_EXTENSION)
  }

  def initializeOnSlave(context: TaskContext) {
    setConfParams(localHconf, context)
    initializeOnSlave()
  }

  def setConfParams(conf: HiveConf, context: TaskContext) {
    val jobID = context.stageId
    val splitID = context.splitId
    val jID = HadoopWriter.createJobID(now, jobID)
    val taID = new TaskAttemptID(new TaskID(jID, true, splitID), 0)
    conf.set("mapred.job.id", jID.toString)
    conf.set("mapred.tip.id", taID.getTaskID.toString)
    conf.set("mapred.task.id", taID.toString)
    conf.setBoolean("mapred.task.is.map", true)
    conf.setInt("mapred.task.partition", splitID)

    // Variables used by FileSinkOperator.
    if (outputFileExtension != null) {
      conf.setVar(HiveConf.ConfVars.OUTPUT_FILE_EXTENSION, outputFileExtension)
    }
  }

  override def processPartition(split: Int, iter: Iterator[_]): Iterator[_] = {
    iter.foreach { row =>
      localHiveOp.processOp(row, 0)
    }

    // Create missing parent directories so that the HiveFileSinkOperator can rename
    // temp file without complaining.

    // Two rounds of reflection are needed, since the FSPaths reference is private, and
    // the FSPaths' finalPaths reference isn't publicly accessible.
    val fspField = localHiveOp.getClass.getDeclaredField("fsp")
    fspField.setAccessible(true)
    val fileSystemPaths = fspField.get(localHiveOp).asInstanceOf[HiveFileSinkOperator#FSPaths]

    // File paths for dynamic partitioning are determined separately. See FileSinkOperator.java.
    if (fileSystemPaths != null) {
      val finalPathsField = fileSystemPaths.getClass.getDeclaredField("finalPaths")
      finalPathsField.setAccessible(true)
      val finalPaths = finalPathsField.get(fileSystemPaths).asInstanceOf[Array[Path]]

      // Get a reference to the FileSystem. No need for reflection here.
      val fileSystem = FileSystem.get(localHconf)

      for (idx <- 0 until finalPaths.length) {
        var finalPath = finalPaths(idx)
        if (finalPath == null) {
          // If a query results in no output rows, then file paths for renaming will be
          // created in localHiveOp.closeOp instead of processOp. But we need them before
          // that to check for missing parent directories.
          val createFilesMethod = localHiveOp.getClass.getDeclaredMethod(
            "createBucketFiles", classOf[HiveFileSinkOperator#FSPaths])
          createFilesMethod.setAccessible(true)
          createFilesMethod.invoke(localHiveOp, fileSystemPaths)
          finalPath = finalPaths(idx)
        }
        if (!fileSystem.exists(finalPath.getParent())) fileSystem.mkdirs(finalPath.getParent())
      }
    }

    localHiveOp.closeOp(false)
    iter
  }

  override def execute(): RDD[_] = {
    val inputRdd = if (parentOperators.size == 1) executeParents().head._2 else null
    val rddPreprocessed = preprocessRdd(inputRdd)
    rddPreprocessed.context.runJob(
      rddPreprocessed, FileSinkOperator.executeProcessFileSinkPartition(this))
    hiveOp.jobClose(localHconf, true, new JobCloseFeedBack)
    rddPreprocessed
  }
}


object FileSinkOperator {
  def executeProcessFileSinkPartition(operator: FileSinkOperator) = {
    val op = OperatorSerializationWrapper(operator)
    def writeFiles(context: TaskContext, iter: Iterator[_]): Boolean = {
      op.logDebug("Started executing mapPartitions for operator: " + op)
      op.logDebug("Input object inspectors: " + op.objectInspectors)

      op.initializeOnSlave(context)
      val newPart = op.processPartition(-1, iter)
      op.logDebug("Finished executing mapPartitions for operator: " + op)

      true
    }
    writeFiles _
  }
}


/**
 * Cache the RDD and force evaluate it (so the cache is filled).
 */
class CacheSinkOperator extends TerminalOperator {

  @BeanProperty var initialColumnSize: Int = _
  @BeanProperty var storageLevel: StorageLevel = _
  @BeanProperty var tableName: String = _
  @BeanProperty var useUnionRDD: Boolean = _

  override def initializeOnMaster() {
    super.initializeOnMaster()
    initialColumnSize = SharkConfVars.getIntVar(localHconf, SharkConfVars.COLUMN_INITIALSIZE)
  }

  override def initializeOnSlave() {
    super.initializeOnSlave()
    localHconf.setInt(SharkConfVars.COLUMN_INITIALSIZE.varname, initialColumnSize)
  }

  override def execute(): RDD[_] = {
    val inputRdd = if (parentOperators.size == 1) executeParents().head._2 else null

    val statsAcc = SharkEnv.sc.accumulableCollection(ArrayBuffer[(Int, TableStats)]())
    val op = OperatorSerializationWrapper(this)

    // Serialize the RDD on all partitions before putting it into the cache.
    var rdd = inputRdd.mapPartitionsWithIndex { case(index, iter) =>
      op.initializeOnSlave()

      val serdeClass = op.localHiveOp.getConf.getTableInfo.getDeserializerClass
      op.logInfo("Using serde: " + serdeClass)
      val serde = serdeClass.newInstance().asInstanceOf[ColumnarSerDe]
      serde.initialize(op.hconf, op.localHiveOp.getConf.getTableInfo.getProperties())

      val rddSerialzier = new RDDSerializer(serde)
      val iterToReturn = rddSerialzier.serialize(iter, op.objectInspector)

      statsAcc += (index, serde.stats)
      iterToReturn
    }
    
    // Force execute the RDD and collect stats.
    rdd.foreach(_ => Unit)
    var indexToStats = statsAcc.value.toMap

    // Put the RDD in the cache.
    op.logInfo("Putting %sRDD for %s in cache, %s %s %s %s".format(
      if (useUnionRDD) "Union" else "",
      tableName,
      if (storageLevel.deserialized) "deserialized" else "serialized",
      if (storageLevel.useMemory) "in memory" else "",
      if (storageLevel.useMemory && storageLevel.useDisk) "and" else "",
      if (storageLevel.useDisk) "on disk" else ""))

    if (useUnionRDD) {
      rdd = rdd.union(SharkEnv.cache.get(tableName).get.asInstanceOf[RDD[Any]])
      // Combine stats for the two tables being combined.
      val numPartitions = indexToStats.size
      val currentStats = statsAcc.value
      val otherIndexToStats = SharkEnv.cache.getStats(tableName).get
      for ((otherIndex, tableStats) <- otherIndexToStats) {
        currentStats.append((otherIndex + numPartitions, tableStats))
      }
      indexToStats = currentStats.toMap
    }
    SharkEnv.cache.put(tableName, rdd, storageLevel)

    // Report remaining memory.
    /* Commented out for now waiting for the reporting code to make into Spark.
    val remainingMems: Map[String, (Long, Long)] = SharkEnv.sc.getSlavesMemoryStatus
    remainingMems.foreach { case(slave, mem) =>
      println("%s: %s / %s".format(
        slave,
        Utils.memoryBytesToString(mem._2),
        Utils.memoryBytesToString(mem._1)))
    }
    println("Summary: %s / %s".format(
      Utils.memoryBytesToString(remainingMems.map(_._2._2).sum),
      Utils.memoryBytesToString(remainingMems.map(_._2._1).sum)))
    */

    // Get the column statistics back to the cache manager.
    SharkEnv.cache.putStats(tableName, indexToStats)

    if (SharkConfVars.getBoolVar(localHconf, SharkConfVars.MAP_PRUNING_PRINT_DEBUG)) {
      indexToStats.foreach { case(index, tableStats) =>
        println("Stats for partition: " + index)
        println(tableStats.toString)
      }
    }

    // Return the cached RDD.
    rdd
  }

  override def processPartition(split: Int, iter: Iterator[_]): Iterator[_] =
    throw new UnsupportedOperationException("CacheSinkOperator.processPartition()")
}

>>>>>>> a985ab68

/**
 * Collect the output as a TableRDD.
 */
class TableRddSinkOperator extends TerminalOperator {}<|MERGE_RESOLUTION|>--- conflicted
+++ resolved
@@ -55,214 +55,6 @@
 }
 
 
-<<<<<<< HEAD
-=======
-class FileSinkOperator extends TerminalOperator with Serializable {
-
-  // Pass the file extension ConfVar used by HiveFileSinkOperator.
-  @BeanProperty var outputFileExtension: String = _
-
-  override def initializeOnMaster() {
-    super.initializeOnMaster()
-    outputFileExtension = HiveConf.getVar(localHconf, HiveConf.ConfVars.OUTPUT_FILE_EXTENSION)
-  }
-
-  def initializeOnSlave(context: TaskContext) {
-    setConfParams(localHconf, context)
-    initializeOnSlave()
-  }
-
-  def setConfParams(conf: HiveConf, context: TaskContext) {
-    val jobID = context.stageId
-    val splitID = context.splitId
-    val jID = HadoopWriter.createJobID(now, jobID)
-    val taID = new TaskAttemptID(new TaskID(jID, true, splitID), 0)
-    conf.set("mapred.job.id", jID.toString)
-    conf.set("mapred.tip.id", taID.getTaskID.toString)
-    conf.set("mapred.task.id", taID.toString)
-    conf.setBoolean("mapred.task.is.map", true)
-    conf.setInt("mapred.task.partition", splitID)
-
-    // Variables used by FileSinkOperator.
-    if (outputFileExtension != null) {
-      conf.setVar(HiveConf.ConfVars.OUTPUT_FILE_EXTENSION, outputFileExtension)
-    }
-  }
-
-  override def processPartition(split: Int, iter: Iterator[_]): Iterator[_] = {
-    iter.foreach { row =>
-      localHiveOp.processOp(row, 0)
-    }
-
-    // Create missing parent directories so that the HiveFileSinkOperator can rename
-    // temp file without complaining.
-
-    // Two rounds of reflection are needed, since the FSPaths reference is private, and
-    // the FSPaths' finalPaths reference isn't publicly accessible.
-    val fspField = localHiveOp.getClass.getDeclaredField("fsp")
-    fspField.setAccessible(true)
-    val fileSystemPaths = fspField.get(localHiveOp).asInstanceOf[HiveFileSinkOperator#FSPaths]
-
-    // File paths for dynamic partitioning are determined separately. See FileSinkOperator.java.
-    if (fileSystemPaths != null) {
-      val finalPathsField = fileSystemPaths.getClass.getDeclaredField("finalPaths")
-      finalPathsField.setAccessible(true)
-      val finalPaths = finalPathsField.get(fileSystemPaths).asInstanceOf[Array[Path]]
-
-      // Get a reference to the FileSystem. No need for reflection here.
-      val fileSystem = FileSystem.get(localHconf)
-
-      for (idx <- 0 until finalPaths.length) {
-        var finalPath = finalPaths(idx)
-        if (finalPath == null) {
-          // If a query results in no output rows, then file paths for renaming will be
-          // created in localHiveOp.closeOp instead of processOp. But we need them before
-          // that to check for missing parent directories.
-          val createFilesMethod = localHiveOp.getClass.getDeclaredMethod(
-            "createBucketFiles", classOf[HiveFileSinkOperator#FSPaths])
-          createFilesMethod.setAccessible(true)
-          createFilesMethod.invoke(localHiveOp, fileSystemPaths)
-          finalPath = finalPaths(idx)
-        }
-        if (!fileSystem.exists(finalPath.getParent())) fileSystem.mkdirs(finalPath.getParent())
-      }
-    }
-
-    localHiveOp.closeOp(false)
-    iter
-  }
-
-  override def execute(): RDD[_] = {
-    val inputRdd = if (parentOperators.size == 1) executeParents().head._2 else null
-    val rddPreprocessed = preprocessRdd(inputRdd)
-    rddPreprocessed.context.runJob(
-      rddPreprocessed, FileSinkOperator.executeProcessFileSinkPartition(this))
-    hiveOp.jobClose(localHconf, true, new JobCloseFeedBack)
-    rddPreprocessed
-  }
-}
-
-
-object FileSinkOperator {
-  def executeProcessFileSinkPartition(operator: FileSinkOperator) = {
-    val op = OperatorSerializationWrapper(operator)
-    def writeFiles(context: TaskContext, iter: Iterator[_]): Boolean = {
-      op.logDebug("Started executing mapPartitions for operator: " + op)
-      op.logDebug("Input object inspectors: " + op.objectInspectors)
-
-      op.initializeOnSlave(context)
-      val newPart = op.processPartition(-1, iter)
-      op.logDebug("Finished executing mapPartitions for operator: " + op)
-
-      true
-    }
-    writeFiles _
-  }
-}
-
-
-/**
- * Cache the RDD and force evaluate it (so the cache is filled).
- */
-class CacheSinkOperator extends TerminalOperator {
-
-  @BeanProperty var initialColumnSize: Int = _
-  @BeanProperty var storageLevel: StorageLevel = _
-  @BeanProperty var tableName: String = _
-  @BeanProperty var useUnionRDD: Boolean = _
-
-  override def initializeOnMaster() {
-    super.initializeOnMaster()
-    initialColumnSize = SharkConfVars.getIntVar(localHconf, SharkConfVars.COLUMN_INITIALSIZE)
-  }
-
-  override def initializeOnSlave() {
-    super.initializeOnSlave()
-    localHconf.setInt(SharkConfVars.COLUMN_INITIALSIZE.varname, initialColumnSize)
-  }
-
-  override def execute(): RDD[_] = {
-    val inputRdd = if (parentOperators.size == 1) executeParents().head._2 else null
-
-    val statsAcc = SharkEnv.sc.accumulableCollection(ArrayBuffer[(Int, TableStats)]())
-    val op = OperatorSerializationWrapper(this)
-
-    // Serialize the RDD on all partitions before putting it into the cache.
-    var rdd = inputRdd.mapPartitionsWithIndex { case(index, iter) =>
-      op.initializeOnSlave()
-
-      val serdeClass = op.localHiveOp.getConf.getTableInfo.getDeserializerClass
-      op.logInfo("Using serde: " + serdeClass)
-      val serde = serdeClass.newInstance().asInstanceOf[ColumnarSerDe]
-      serde.initialize(op.hconf, op.localHiveOp.getConf.getTableInfo.getProperties())
-
-      val rddSerialzier = new RDDSerializer(serde)
-      val iterToReturn = rddSerialzier.serialize(iter, op.objectInspector)
-
-      statsAcc += (index, serde.stats)
-      iterToReturn
-    }
-    
-    // Force execute the RDD and collect stats.
-    rdd.foreach(_ => Unit)
-    var indexToStats = statsAcc.value.toMap
-
-    // Put the RDD in the cache.
-    op.logInfo("Putting %sRDD for %s in cache, %s %s %s %s".format(
-      if (useUnionRDD) "Union" else "",
-      tableName,
-      if (storageLevel.deserialized) "deserialized" else "serialized",
-      if (storageLevel.useMemory) "in memory" else "",
-      if (storageLevel.useMemory && storageLevel.useDisk) "and" else "",
-      if (storageLevel.useDisk) "on disk" else ""))
-
-    if (useUnionRDD) {
-      rdd = rdd.union(SharkEnv.cache.get(tableName).get.asInstanceOf[RDD[Any]])
-      // Combine stats for the two tables being combined.
-      val numPartitions = indexToStats.size
-      val currentStats = statsAcc.value
-      val otherIndexToStats = SharkEnv.cache.getStats(tableName).get
-      for ((otherIndex, tableStats) <- otherIndexToStats) {
-        currentStats.append((otherIndex + numPartitions, tableStats))
-      }
-      indexToStats = currentStats.toMap
-    }
-    SharkEnv.cache.put(tableName, rdd, storageLevel)
-
-    // Report remaining memory.
-    /* Commented out for now waiting for the reporting code to make into Spark.
-    val remainingMems: Map[String, (Long, Long)] = SharkEnv.sc.getSlavesMemoryStatus
-    remainingMems.foreach { case(slave, mem) =>
-      println("%s: %s / %s".format(
-        slave,
-        Utils.memoryBytesToString(mem._2),
-        Utils.memoryBytesToString(mem._1)))
-    }
-    println("Summary: %s / %s".format(
-      Utils.memoryBytesToString(remainingMems.map(_._2._2).sum),
-      Utils.memoryBytesToString(remainingMems.map(_._2._1).sum)))
-    */
-
-    // Get the column statistics back to the cache manager.
-    SharkEnv.cache.putStats(tableName, indexToStats)
-
-    if (SharkConfVars.getBoolVar(localHconf, SharkConfVars.MAP_PRUNING_PRINT_DEBUG)) {
-      indexToStats.foreach { case(index, tableStats) =>
-        println("Stats for partition: " + index)
-        println(tableStats.toString)
-      }
-    }
-
-    // Return the cached RDD.
-    rdd
-  }
-
-  override def processPartition(split: Int, iter: Iterator[_]): Iterator[_] =
-    throw new UnsupportedOperationException("CacheSinkOperator.processPartition()")
-}
-
->>>>>>> a985ab68
-
 /**
  * Collect the output as a TableRDD.
  */
