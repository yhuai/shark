/*
 * Copyright (C) 2012 The Regents of The University California.
 * All rights reserved.
 *
 * Licensed under the Apache License, Version 2.0 (the "License");
 * you may not use this file except in compliance with the License.
 * You may obtain a copy of the License at
 *
 *      http://www.apache.org/licenses/LICENSE-2.0
 *
 * Unless required by applicable law or agreed to in writing, software
 * distributed under the License is distributed on an "AS IS" BASIS,
 * WITHOUT WARRANTIES OR CONDITIONS OF ANY KIND, either express or implied.
 * See the License for the specific language governing permissions and
 * limitations under the License.
 */

package shark.execution

import java.util.{ArrayList, Arrays}

import scala.reflect.BeanProperty

import org.apache.hadoop.mapred.{FileInputFormat, InputFormat, JobConf}
import org.apache.hadoop.hive.conf.HiveConf
import org.apache.hadoop.hive.metastore.api.Constants.META_TABLE_PARTITION_COLUMNS
import org.apache.hadoop.hive.ql.exec.{TableScanOperator => HiveTableScanOperator}
import org.apache.hadoop.hive.ql.exec.{MapSplitPruning, Utilities}
import org.apache.hadoop.hive.ql.metadata.{Partition, Table}
import org.apache.hadoop.hive.ql.plan.{PlanUtils, PartitionDesc, TableDesc}
import org.apache.hadoop.hive.serde2.objectinspector.{ObjectInspector, ObjectInspectorFactory,
  StructObjectInspector}
import org.apache.hadoop.hive.serde2.objectinspector.primitive.PrimitiveObjectInspectorFactory
import org.apache.hadoop.io.Writable

import shark.{SharkConfVars, SharkEnv}
import shark.execution.serialization.XmlSerializer
import shark.memstore2.{CacheType, TablePartition, TablePartitionStats}
import shark.tachyon.TachyonException

import spark.RDD
import spark.rdd.{PartitionPruningRDD, UnionRDD}


class TableScanOperator extends TopOperator[HiveTableScanOperator] with HiveTopOperator {

  @transient var table: Table = _

  @transient var parts: Array[Object] = _
  @BeanProperty var firstConfPartDesc: PartitionDesc  = _
  @BeanProperty var tableDesc: TableDesc = _
  @BeanProperty var localHconf: HiveConf = _

  /**
   * Initialize the hive TableScanOperator. This initialization propagates
   * downstream. When all Hive TableScanOperators are initialized, the entire
   * Hive query plan operators are initialized.
   */
  override def initializeHiveTopOperator() {

    val rowObjectInspector = {
      if (parts == null) {
        val serializer = tableDesc.getDeserializerClass().newInstance()
        serializer.initialize(hconf, tableDesc.getProperties)
        serializer.getObjectInspector()
      } else {
        val partProps = firstConfPartDesc.getProperties()
        val tableDeser = firstConfPartDesc.getDeserializerClass().newInstance()
        tableDeser.initialize(hconf, partProps)
        val partCols = partProps.getProperty(META_TABLE_PARTITION_COLUMNS)
        val partNames = new ArrayList[String]
        val partObjectInspectors = new ArrayList[ObjectInspector]
        partCols.trim().split("/").foreach{ key =>
          partNames.add(key)
          partObjectInspectors.add(PrimitiveObjectInspectorFactory.javaStringObjectInspector)
        }

        // No need to lock this one (see SharkEnv.objectInspectorLock) because
        // this is called on the master only.
        val partObjectInspector = ObjectInspectorFactory.getStandardStructObjectInspector(
            partNames, partObjectInspectors)
        val oiList = Arrays.asList(
            tableDeser.getObjectInspector().asInstanceOf[StructObjectInspector],
            partObjectInspector.asInstanceOf[StructObjectInspector])
        // new oi is union of table + partition object inspectors
        ObjectInspectorFactory.getUnionStructObjectInspector(oiList)
      }
    }

    setInputObjectInspector(0, rowObjectInspector)
    super.initializeHiveTopOperator()
  }

  override def initializeOnMaster() {
    localHconf = super.hconf
  }

  override def execute(): RDD[_] = {
    assert(parentOperators.size == 0)
    val tableKey: String = tableDesc.getTableName.split('.')(1)

    // There are three places we can load the table from.
    // 1. Tachyon table
    // 2. Spark heap (block manager)
    // 3. Hive table on HDFS (or other Hadoop storage)

    val cacheMode = CacheType.fromString(
      tableDesc.getProperties().get("shark.cache").asInstanceOf[String])
    if (cacheMode == CacheType.heap) {
      // Table is in Spark heap (block manager).
      val rdd = SharkEnv.memoryMetadataManager.get(tableKey).get
      logInfo("Loading table " + tableKey + " from Spark block manager")
      loadRddFromSpark(tableKey, rdd)
    } else if (cacheMode == CacheType.tachyon) {
      // Table is in Tachyon.
      if (!SharkEnv.tachyonUtil.tableExists(tableKey)) {
        throw new TachyonException("Table " + tableKey + " does not exist in Tachyon")
      }
      logInfo("Loading table " + tableKey + " from Tachyon")
      SharkEnv.tachyonUtil.createRDD(tableKey)
    } else {
      // Table is a Hive table on HDFS (or other Hadoop storage).
      super.execute()
    }
  }

  private def loadRddFromSpark(tableKey: String, rdd: RDD[_]): RDD[_] = {
    // Stats used for map pruning.
<<<<<<< HEAD
    val splitToStats: collection.Map[Int, TablePartitionStats] =
      SharkEnv.memoryMetadataManager.getStats(tableKey).get
=======
    val indexToStats: collection.Map[Int, TableStats] = SharkEnv.cache.getStats(tableKey).get
>>>>>>> a985ab68

    // Run map pruning if the flag is set, there exists a filter predicate on
    // the input table and we have statistics on the table.
    val prunedRdd: RDD[_] =
      if (SharkConfVars.getBoolVar(localHconf, SharkConfVars.MAP_PRUNING) &&
          childOperators(0).isInstanceOf[FilterOperator] &&
          indexToStats.size == rdd.partitions.size) {

        val startTime = System.currentTimeMillis
        val printPruneDebug = SharkConfVars.getBoolVar(
          localHconf, SharkConfVars.MAP_PRUNING_PRINT_DEBUG)

        // Must initialize the condition evaluator in FilterOperator to get the
        // udfs and object inspectors set.
        val filterOp = childOperators(0).asInstanceOf[FilterOperator]
        filterOp.initializeOnSlave()

        def prunePartitionFunc(index: Int): Boolean = {
          if (printPruneDebug) {
<<<<<<< HEAD
            logInfo("\nPartition " + split + " " + splitToStats(split))
=======
            logInfo("\nPartition " + index + "\n" + indexToStats(index))
>>>>>>> a985ab68
          }
          // Only test for pruning if we have stats on the column.
          val partitionStats = indexToStats(index)
          if (partitionStats != null && partitionStats.stats != null)
            MapSplitPruning.test(partitionStats, filterOp.conditionEvaluator)
          else true
        }

        // Do the pruning.
        val prunedRdd = PartitionPruningRDD.create(rdd, prunePartitionFunc)
        val timeTaken = System.currentTimeMillis - startTime
        logInfo("Map pruning %d partitions into %s partitions took %d ms".format(
            rdd.partitions.size, prunedRdd.partitions.size, timeTaken))
        prunedRdd
      } else {
        rdd
      }

    prunedRdd.mapPartitions { iter =>
      if (iter.hasNext) {
        val tablePartition = iter.next.asInstanceOf[TablePartition]
        tablePartition.iterator
      } else {
        Iterator()
      }
    }
  }

  /**
   * Create a RDD representing the table (with or without partitions).
   */
  override def preprocessRdd(rdd: RDD[_]): RDD[_] = {
    if (table.isPartitioned) {
      logInfo("Making %d Hive partitions".format(parts.size))
      makePartitionRDD(rdd)
    } else {
      val tablePath = table.getPath.toString
      val ifc = table.getInputFormatClass
          .asInstanceOf[java.lang.Class[InputFormat[Writable, Writable]]]
      logInfo("Table input: %s".format(tablePath))
      createHadoopRdd(tablePath, ifc)
    }
  }

  override def processPartition(index: Int, iter: Iterator[_]): Iterator[_] = {
    val deserializer = tableDesc.getDeserializerClass().newInstance()
    deserializer.initialize(localHconf, tableDesc.getProperties)
    iter.map { value =>
      value match {
        case rowWithPart: Array[Object] => rowWithPart
        case v: Writable => deserializer.deserialize(v)
      }
    }
  }

  private def makePartitionRDD[T](rdd: RDD[T]): RDD[_] = {
    val partitions = parts
    val rdds = new Array[RDD[Any]](partitions.size)

    var i = 0
    partitions.foreach { part =>
      val partition = part.asInstanceOf[Partition]
      val partDesc = Utilities.getPartitionDesc(partition)
      val tablePath = partition.getPartitionPath.toString

      val ifc = partition.getInputFormatClass
        .asInstanceOf[java.lang.Class[InputFormat[Writable, Writable]]]
      val parts = createHadoopRdd(tablePath, ifc)

      val serializedHconf = XmlSerializer.serialize(localHconf, localHconf)
      val partRDD = parts.mapPartitions { iter =>
        // Map each tuple to a row object
        val hconf = XmlSerializer.deserialize(serializedHconf).asInstanceOf[HiveConf]
        val deserializer = partDesc.getDeserializerClass().newInstance()
        deserializer.initialize(hconf, partDesc.getProperties())

        // Get partition field info
        val partSpec = partDesc.getPartSpec()
        val partProps = partDesc.getProperties()

        val partCols = partProps.getProperty(META_TABLE_PARTITION_COLUMNS)
        val partKeys = partCols.trim().split("/")
        val partValues = new ArrayList[String]
        partKeys.foreach { key =>
          if (partSpec == null) {
            partValues.add(new String)
          } else {
            partValues.add(new String(partSpec.get(key)))
          }
        }

        val rowWithPartArr = new Array[Object](2)
        iter.map { value =>
          val deserializedRow = deserializer.deserialize(value) // LazyStruct
          rowWithPartArr.update(0, deserializedRow)
          rowWithPartArr.update(1, partValues)
          rowWithPartArr.asInstanceOf[Object]
        }
      }
      rdds(i) = partRDD.asInstanceOf[RDD[Any]]
      i += 1
    }
    // Even if we don't use any partitions, we still need an empty RDD
    if (rdds.size == 0) {
      SharkEnv.sc.makeRDD(Seq[Object]())
    } else {
      new UnionRDD(rdds(0).context, rdds)
    }
  }

  private def createHadoopRdd(path: String, ifc: Class[InputFormat[Writable, Writable]])
  : RDD[Writable] = {
    val conf = new JobConf(localHconf)
    if (tableDesc != null) {
      Utilities.copyTableJobPropertiesToConf(tableDesc, conf)
    }
    FileInputFormat.setInputPaths(conf, path)
    val bufferSize = System.getProperty("spark.buffer.size", "65536")
    conf.set("io.file.buffer.size", bufferSize)

    // Set s3/s3n credentials. Setting them in conf ensures the settings propagate
    // from Spark's master all the way to Spark's slaves.
    var s3varsSet = false
    val s3vars = Seq("fs.s3n.awsAccessKeyId", "fs.s3n.awsSecretAccessKey",
      "fs.s3.awsAccessKeyId", "fs.s3.awsSecretAccessKey").foreach { variableName =>
      if (localHconf.get(variableName) != null) {
        s3varsSet = true
        conf.set(variableName, localHconf.get(variableName))
      }
    }

    // If none of the s3 credentials are set in Hive conf, try use the environmental
    // variables AWS_ACCESS_KEY_ID and AWS_SECRET_ACCESS_KEY.
    if (!s3varsSet && System.getenv("AWS_ACCESS_KEY_ID") != null &&
      System.getenv("AWS_SECRET_ACCESS_KEY") != null) {
      conf.set("fs.s3n.awsAccessKeyId", System.getenv("AWS_ACCESS_KEY_ID"))
      conf.set("fs.s3.awsAccessKeyId", System.getenv("AWS_ACCESS_KEY_ID"))
      conf.set("fs.s3n.awsSecretAccessKey", System.getenv("AWS_SECRET_ACCESS_KEY"))
      conf.set("fs.s3.awsSecretAccessKey", System.getenv("AWS_SECRET_ACCESS_KEY"))
    }

    // Choose the minimum number of splits. If mapred.map.tasks is set, use that unless
    // it is smaller than what Spark suggests.
    val minSplits = math.max(localHconf.getInt("mapred.map.tasks", 1), SharkEnv.sc.defaultMinSplits)
    val rdd = SharkEnv.sc.hadoopRDD(conf, ifc, classOf[Writable], classOf[Writable], minSplits)

    // Only take the value (skip the key) because Hive works only with values.
    rdd.map(_._2)
  }
}<|MERGE_RESOLUTION|>--- conflicted
+++ resolved
@@ -126,12 +126,8 @@
 
   private def loadRddFromSpark(tableKey: String, rdd: RDD[_]): RDD[_] = {
     // Stats used for map pruning.
-<<<<<<< HEAD
-    val splitToStats: collection.Map[Int, TablePartitionStats] =
+    val indexToStats: collection.Map[Int, TablePartitionStats] =
       SharkEnv.memoryMetadataManager.getStats(tableKey).get
-=======
-    val indexToStats: collection.Map[Int, TableStats] = SharkEnv.cache.getStats(tableKey).get
->>>>>>> a985ab68
 
     // Run map pruning if the flag is set, there exists a filter predicate on
     // the input table and we have statistics on the table.
@@ -151,11 +147,7 @@
 
         def prunePartitionFunc(index: Int): Boolean = {
           if (printPruneDebug) {
-<<<<<<< HEAD
-            logInfo("\nPartition " + split + " " + splitToStats(split))
-=======
             logInfo("\nPartition " + index + "\n" + indexToStats(index))
->>>>>>> a985ab68
           }
           // Only test for pruning if we have stats on the column.
           val partitionStats = indexToStats(index)
