--- conflicted
+++ resolved
@@ -81,32 +81,18 @@
    * Return the parent operators as a Java List. This is for interoperability
    * with Java. We use this in explain's Java code.
    */
-<<<<<<< HEAD
-  def parentOperatorsAsJavaList: JavaList[Operator[_ <: HiveOperator]] = _parentOperators
-
-  def addParent(parent: Operator[_ <: HiveOperator]) {
-=======
   def parentOperatorsAsJavaList: JavaList[Operator[_<:HiveDesc]] = _parentOperators
 
   def addParent(parent: Operator[_<:HiveDesc]) {
->>>>>>> 96730c3c
     _parentOperators += parent
     parent.childOperators += this
   }
 
-<<<<<<< HEAD
-  def addChild(child: Operator[_ <: HiveOperator]) {
-    child.addParent(this)
-  }
-
-  def returnTerminalOperators(): Seq[Operator[_ <: HiveOperator]] = {
-=======
   def addChild(child: Operator[_<:HiveDesc]) {
     child.addParent(this)
   }
 
   def returnTerminalOperators(): Seq[Operator[_<:HiveDesc]] = {
->>>>>>> 96730c3c
     if (_childOperators == null || _childOperators.size == 0) {
       Seq(this)
     } else {
@@ -114,7 +100,7 @@
     }
   }
 
-  def returnTopOperators(): Seq[Operator[_ <: HiveOperator]] = {
+  def returnTopOperators(): Seq[Operator[_ <: HiveDesc]] = {
     if (_parentOperators == null || _parentOperators.size == 0) {
       Seq(this)
     } else {
@@ -122,12 +108,6 @@
     }
   }
 
-<<<<<<< HEAD
-  @transient var hiveOp: T = _
-  @transient private val _childOperators = new ArrayBuffer[Operator[_ <: HiveOperator]]()
-  @transient private val _parentOperators = new ArrayBuffer[Operator[_ <: HiveOperator]]()
-  @transient var objectInspectors = new ArrayBuffer[ObjectInspector]
-=======
   def desc = _desc
 
   def setDesc[B >: T](d: B) {_desc = d.asInstanceOf[T]}
@@ -136,7 +116,6 @@
   @transient private val _childOperators = new ArrayBuffer[Operator[_<:HiveDesc]]()
   @transient private val _parentOperators = new ArrayBuffer[Operator[_<:HiveDesc]]()
   @transient var objectInspectors: Seq[ObjectInspector] =_
->>>>>>> 96730c3c
 
   protected def executeParents(): Seq[(Int, RDD[_])] = {
     parentOperators.map(p => (p.getTag, p.execute()))
