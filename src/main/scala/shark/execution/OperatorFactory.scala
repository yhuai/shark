--- conflicted
+++ resolved
@@ -87,11 +87,7 @@
   }
 
   /** Create a Shark operator given the Hive operator. */
-<<<<<<< HEAD
-  private def createSingleOperator(hiveOp: HiveOperator): Operator[_ <: HiveOperator] = {
-=======
   private def createSingleOperator[T<:HiveDesc](hiveOp: HOperator[T]): Operator[T] = {
->>>>>>> 96730c3c
     // This is kind of annoying, but it works with strong typing ...
     val sharkOp = hiveOp match {
       case hop: org.apache.hadoop.hive.ql.exec.TableScanOperator =>
@@ -145,24 +141,15 @@
     sharkOp.asInstanceOf[Operator[T]]
   }
 
-<<<<<<< HEAD
-  private def _newOperatorInstance[T <: HiveOperator](
-      cls: Class[_ <: Operator[T]], hiveOp: HiveOperator): Operator[_ <: HiveOperator] = {
-=======
   private def _newOperatorInstance[T <: HiveDesc](
       cls: Class[_ <: Operator[T]], hiveOp: HOperator[T]): Operator[T] = {
->>>>>>> 96730c3c
     val op = cls.newInstance()
     op.setDesc(hiveOp.getConf())
     op
   }
 
-<<<<<<< HEAD
-  private def _createAndSetParents(op: Operator[_ <: HiveOperator], parents: Seq[HiveOperator]) = {
-=======
   private def _createAndSetParents[T <: HiveDesc](op: Operator[T], 
       parents: Seq[HOperator[_<:HiveDesc]]) = {
->>>>>>> 96730c3c
     if (parents != null) {
       parents foreach { parent =>
         _createOperatorTree(parent).addChild(op)
@@ -175,11 +162,7 @@
    * Given a terminal operator in Hive, create the plan that uses Shark physical
    * operators.
    */
-<<<<<<< HEAD
-  private def _createOperatorTree(hiveOp: HiveOperator): Operator[_ <: HiveOperator] = {
-=======
   private def _createOperatorTree[T<:HiveDesc](hiveOp: HOperator[T]): Operator[T] = {
->>>>>>> 96730c3c
     val current = createSingleOperator(hiveOp)
     val parents = hiveOp.getParentOperators
     if (parents != null) {
