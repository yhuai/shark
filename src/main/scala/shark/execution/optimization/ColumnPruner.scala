/*
 * Copyright (C) 2012 The Regents of The University California.
 * All rights reserved.
 *
 * Licensed under the Apache License, Version 2.0 (the "License");
 * you may not use this file except in compliance with the License.
 * You may obtain a copy of the License at
 *
 *      http://www.apache.org/licenses/LICENSE-2.0
 *
 * Unless required by applicable law or agreed to in writing, software
 * distributed under the License is distributed on an "AS IS" BASIS,
 * WITHOUT WARRANTIES OR CONDITIONS OF ANY KIND, either express or implied.
 * See the License for the specific language governing permissions and
 * limitations under the License.
 */

package shark.execution.optimization

import java.util.BitSet
import java.util.{List => JList}

import scala.collection.JavaConversions.{asScalaBuffer, collectionAsScalaIterable}
import scala.collection.mutable.{Set, HashSet}

import org.apache.hadoop.hive.ql.exec.GroupByPreShuffleOperator
import org.apache.hadoop.hive.ql.metadata.Table
import org.apache.hadoop.hive.ql.plan.SelectDesc
import org.apache.hadoop.hive.ql.plan.{FilterDesc, MapJoinDesc, ReduceSinkDesc}

import shark.execution.{FilterOperator, HiveOperator, JoinOperator,
  MapJoinOperator, Operator, ReduceSinkOperator,
  SelectOperator, TopOperator}


class ColumnPruner(@transient op: TopOperator[_ <: HiveOperator], @transient tbl: Table) extends Serializable {

  val columnsUsed: BitSet = {
    val colsToKeep = computeColumnsToKeep()
    val allColumns = tbl.getAllCols().map(x => x.getName())
    val b = new BitSet()
    for (i <- Range(0, allColumns.size) if colsToKeep.contains(allColumns(i))) {
      b.set(i, true)
    }
    b
  }

  private def computeColumnsToKeep(): Set[String] = {
    val cols = HashSet[String]()
    computeColumnsToKeep(op, cols)
    cols
  }

  /**
   * Computes the column names that are referenced in the Query
   */
<<<<<<< HEAD
  private def computeColumnsToKeep(op: Operator[_ <: HiveOperator],
    cols: HashSet[String], parentOp: Operator[_ <: HiveOperator] = null): Unit = {
=======
  private def computeColumnsToKeep(
      op: Operator[_],
      cols: HashSet[String],
      parentOp: Operator[_] = null) {

>>>>>>> 96730c3c
    def nullGuard[T](s: JList[T]): Seq[T] = {
      if (s == null) Seq[T]() else s
    }

    op match {
      case selOp: SelectOperator => {
        val cnf:SelectDesc = selOp.getConf
        //Select Descriptor contains SelectConf, which holds the list of columns
        //referenced by the select op
        if (cnf != null) {
          val evals = nullGuard(cnf.getColList)
          cols ++= (HashSet() ++ evals).flatMap(x => nullGuard(x.getCols))
        }
      }
      case filterOp: FilterOperator => {
        val cnf:FilterDesc = filterOp.getConf
        //FilterDesc has predicates, which are the columns involved in predicate operations
        if (cnf != null) {
          cols ++= (HashSet() ++ nullGuard(cnf.getPredicate.getCols))
        }
      }
      case joinOp: JoinOperator => {
        val cnf:ReduceSinkDesc = parentOp.asInstanceOf[ReduceSinkOperator].getConf
        //before a regular join operation, the reduce sink operator is always present.
        //the key and value columns need to be examined for the input to the join
        if (cnf != null) {
          val keyEvals = nullGuard(cnf.getKeyCols)
          val valEvals = nullGuard(cnf.getValueCols)
          val evals = HashSet() ++ keyEvals ++ valEvals
          cols ++= evals.flatMap(x => nullGuard(x.getCols))
        }
      }
      case joinOp: MapJoinOperator => {
        val cnf:MapJoinDesc = joinOp.getConf
        if (cnf != null) {
          val keyEvals = cnf.getKeys.values
          val valEvals = cnf.getExprs.values
          val evals = HashSet() ++ keyEvals ++ valEvals
          cols ++= evals.flatMap(x => x).flatMap(x => nullGuard(x.getCols))
        }
      }
      case groupBy: GroupByPreShuffleOperator => {
        val cnf = groupBy.getConf
        if (cnf != null) {
          val keys = nullGuard(groupBy.getConf.getKeys)
          cols ++= (HashSet() ++ keys).flatMap(x => nullGuard(x.getCols))
        }
      }
      case _ =>
    }
    //recurse on the subtree
    op.childOperators.foreach { y =>
      computeColumnsToKeep(y, cols, op)
    }
  }
}<|MERGE_RESOLUTION|>--- conflicted
+++ resolved
@@ -28,12 +28,10 @@
 import org.apache.hadoop.hive.ql.plan.SelectDesc
 import org.apache.hadoop.hive.ql.plan.{FilterDesc, MapJoinDesc, ReduceSinkDesc}
 
-import shark.execution.{FilterOperator, HiveOperator, JoinOperator,
-  MapJoinOperator, Operator, ReduceSinkOperator,
-  SelectOperator, TopOperator}
+import shark.execution._
 
 
-class ColumnPruner(@transient op: TopOperator[_ <: HiveOperator], @transient tbl: Table) extends Serializable {
+class ColumnPruner(@transient op: TopOperator[_ <: HiveDesc], @transient tbl: Table) extends Serializable {
 
   val columnsUsed: BitSet = {
     val colsToKeep = computeColumnsToKeep()
@@ -54,16 +52,11 @@
   /**
    * Computes the column names that are referenced in the Query
    */
-<<<<<<< HEAD
-  private def computeColumnsToKeep(op: Operator[_ <: HiveOperator],
-    cols: HashSet[String], parentOp: Operator[_ <: HiveOperator] = null): Unit = {
-=======
   private def computeColumnsToKeep(
-      op: Operator[_],
+      op: Operator[_ <: HiveDesc],
       cols: HashSet[String],
-      parentOp: Operator[_] = null) {
+      parentOp: Operator[_ <: HiveDesc] = null) {
 
->>>>>>> 96730c3c
     def nullGuard[T](s: JList[T]): Seq[T] = {
       if (s == null) Seq[T]() else s
     }
