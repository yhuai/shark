--- conflicted
+++ resolved
@@ -156,12 +156,7 @@
         if (storageLevel.useMemory && storageLevel.useDisk) "and" else "",
         if (storageLevel.useDisk) "on disk" else ""))
 
-<<<<<<< HEAD
-      // Force evaluate so the data gets put into Spark block manager.
-      rdd.persist(storageLevel)
-=======
       outputRDD.persist(storageLevel)
->>>>>>> 96730c3c
 
       val queryOutputRDD = outputRDD
       if (useUnionRDD) {
