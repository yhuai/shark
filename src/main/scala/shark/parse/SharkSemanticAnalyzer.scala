/*
 * Copyright (C) 2012 The Regents of The University California.
 * All rights reserved.
 *
 * Licensed under the Apache License, Version 2.0 (the "License");
 * you may not use this file except in compliance with the License.
 * You may obtain a copy of the License at
 *
 *      http://www.apache.org/licenses/LICENSE-2.0
 *
 * Unless required by applicable law or agreed to in writing, software
 * distributed under the License is distributed on an "AS IS" BASIS,
 * WITHOUT WARRANTIES OR CONDITIONS OF ANY KIND, either express or implied.
 * See the License for the specific language governing permissions and
 * limitations under the License.
 */

package shark.parse

import java.util.ArrayList
import java.util.{List => JavaList}
import java.util.{Map => JavaMap}

import scala.collection.JavaConversions._

import org.apache.hadoop.fs.Path
import org.apache.hadoop.hive.conf.HiveConf
import org.apache.hadoop.hive.metastore.Warehouse
import org.apache.hadoop.hive.metastore.api.{FieldSchema, MetaException}
import org.apache.hadoop.hive.serde2.`lazy`.LazySimpleSerDe
import org.apache.hadoop.hive.ql.exec.{DDLTask, FetchTask}
import org.apache.hadoop.hive.ql.exec.{FileSinkOperator => HiveFileSinkOperator}
import org.apache.hadoop.hive.ql.exec.MoveTask
import org.apache.hadoop.hive.ql.exec.{Operator => HiveOperator}
import org.apache.hadoop.hive.ql.exec.TaskFactory
import org.apache.hadoop.hive.ql.metadata.{Hive, HiveException}
import org.apache.hadoop.hive.ql.optimizer.Optimizer
import org.apache.hadoop.hive.ql.parse._
import org.apache.hadoop.hive.ql.plan._
import org.apache.hadoop.hive.ql.session.SessionState

import shark.{LogHelper, SharkConfVars, SharkEnv, Utils}
import shark.execution.{HiveDesc, Operator, OperatorFactory, RDDUtils, ReduceSinkOperator}
import shark.execution.{SharkDDLWork, SparkLoadWork, SparkWork, TerminalOperator}
import shark.memstore2.{CacheType, ColumnarSerDe, LazySimpleSerDeWrapper, MemoryMetadataManager}
import shark.memstore2.{MemoryTable, PartitionedMemoryTable, SharkTblProperties, TableRecovery}


/**
 * Shark's version of Hive's SemanticAnalyzer. In SemanticAnalyzer,
 * genMapRedTasks() breaks the query plan down to different stages because of
 * mapreduce. We want our query plan to stay intact as a single tree. Since
 * genMapRedTasks is private, we have to overload analyzeInternal() to use our
 * own genMapRedTasks().
 */
class SharkSemanticAnalyzer(conf: HiveConf) extends SemanticAnalyzer(conf) with LogHelper {

  var _resSchema: JavaList[FieldSchema] = null

  /**
   * This is used in driver to get the result schema.
   */
  override def getResultSchema() = _resSchema

  /**
   * Override SemanticAnalyzer.analyzeInternal to handle CTAS caching and INSERT updates.
   *
   * Unified views:
   *     For CTAS and INSERT INTO/OVERWRITE the generated Shark query plan matches the one
   * created if the target table were not cached. Disk => memory loading is done by a
   * SparkLoadTask that executes _after_ all other tasks (SparkTask, Hive MoveTasks) finish
   * executing. For INSERT INTO, the SparkLoadTask will be able to determine, using a path filter
   * based on a snapshot of the table/partition data directory taken in genMapRedTasks(), new files
   * that should be loaded into the cache. For CTAS, a path filter isn't used - everything in the
   * data directory is loaded into the cache.
   *
   * Non-unified views (i.e., the cached table content is memory-only):
   *     The query plan's FileSinkOperator is replaced by a MemoryStoreSinkOperator. The
   * MemoryStoreSinkOperator creates a new table (or partition) entry in the Shark metastore
   * for CTAS, and creates UnionRDDs for INSERT INTO commands.
   */
  override def analyzeInternal(ast: ASTNode): Unit = {
    reset()

    val qb = new QueryBlock(null, null, false)
    val pctx = getParseContext()
    pctx.setQB(qb)
    pctx.setParseTree(ast)
    init(pctx)
    // The ASTNode that will be analyzed by SemanticAnalzyer#doPhase1().
    var child: ASTNode = ast

    logDebug("Starting Shark Semantic Analysis")

    //TODO: can probably reuse Hive code for this
    var shouldReset = false

    val astTokenType = ast.getToken().getType()
    if (astTokenType == HiveParser.TOK_CREATEVIEW || astTokenType == HiveParser.TOK_ANALYZE) {
      // Delegate create view and analyze to Hive.
      super.analyzeInternal(ast)
      return
    } else if (astTokenType == HiveParser.TOK_CREATETABLE) {
      // Use Hive to do a first analysis pass.
      super.analyzeInternal(ast)
      // Do post-Hive analysis of the CREATE TABLE (e.g detect caching mode).
      analyzeCreateTable(ast, qb) match {
        case Some(queryStmtASTNode) => {
          // Set the 'child' to reference the SELECT statement root node, with is a
          // HiveParer.HIVE_QUERY.
          child = queryStmtASTNode
          // Hive's super.analyzeInternal() might generate MapReduce tasks. Avoid executing those
          // tasks by reset()-ing some Hive SemanticAnalyzer state after doPhase1() is called below.
          shouldReset = true
        }
        case None => {
          // Done with semantic analysis if the CREATE TABLE statement isn't a CTAS.
          return
        }
      }
    } else {
      SessionState.get().setCommandType(HiveOperation.QUERY)
    }

    // Invariant: At this point, the command will execute a query (i.e., its AST contains a
    //     HiveParser.TOK_QUERY node).

    // Continue analyzing from the child ASTNode.
    if (!doPhase1(child, qb, initPhase1Ctx())) {
      return
    }

    // Used to protect against recursive views in getMetaData().
    SharkSemanticAnalyzer.viewsExpandedField.set(this, new ArrayList[String]())

    logDebug("Completed phase 1 of Shark Semantic Analysis")
    getMetaData(qb)
    logDebug("Completed getting MetaData in Shark Semantic Analysis")

    // Reset makes sure we don't run the mapred jobs generated by Hive.
    if (shouldReset) {
      reset()
    }

    // Save the result schema derived from the sink operator produced
    // by genPlan. This has the correct column names, which clients
    // such as JDBC would prefer instead of the c0, c1 we'll end
    // up with later.
    val hiveSinkOp = genPlan(qb).asInstanceOf[org.apache.hadoop.hive.ql.exec.FileSinkOperator]

    // Use reflection to invoke convertRowSchemaToViewSchema.
    _resSchema = SharkSemanticAnalyzer.convertRowSchemaToViewSchemaMethod.invoke(
      this, pctx.getOpParseCtx.get(hiveSinkOp).getRowResolver()
      ).asInstanceOf[JavaList[FieldSchema]]

    // Run Hive optimization.
    var pCtx: ParseContext = getParseContext
    val optm = new Optimizer()
    optm.setPctx(pCtx)
    optm.initialize(conf)
    pCtx = optm.optimize()
    init(pCtx)

    // Replace Hive physical plan with Shark plan. This needs to happen after
    // Hive optimization.
    val hiveSinkOps = SharkSemanticAnalyzer.findAllHiveFileSinkOperators(
      pCtx.getTopOps().values().head)

    // TODO: clean the following code. It's too messy to understand...
    val terminalOpSeq = {
      val qbParseInfo = qb.getParseInfo
      if (qbParseInfo.isInsertToTable && !qb.isCTAS) {
        // Handle INSERT. There can be multiple Hive sink operators if the single command comprises
        // multiple INSERTs.
        hiveSinkOps.map { hiveSinkOp =>
          val tableDesc = hiveSinkOp.asInstanceOf[HiveFileSinkOperator].getConf().getTableInfo()
          val tableName = tableDesc.getTableName
          if (tableName == null || tableName == "") {
            // If table name is empty, it is an INSERT (OVERWRITE) DIRECTORY.
            OperatorFactory.createSharkFileOutputPlan(hiveSinkOp)
          } else {
            // Otherwise, check if we are inserting into a table that was cached.
            val tableNameSplit = tableName.split('.') // Split from 'databaseName.tableName'
            val cachedTableName = tableNameSplit(1)
            val databaseName = tableNameSplit(0)
            val hiveTable = Hive.get().getTable(databaseName, tableName)
            val cacheMode = CacheType.fromString(
              hiveTable.getProperty(SharkTblProperties.CACHE_FLAG.varname))
            if (CacheType.shouldCache(cacheMode)) {
              if (hiveSinkOps.size == 1) {
                // INSERT INTO or OVERWRITE update on a cached table.
                qb.targetTableDesc = tableDesc
<<<<<<< HEAD
                // If `isInsertInto` is true, the sink op is for INSERT INTO.
                val isInsertInto = qbParseInfo.isInsertIntoTable(cachedTableName)
                val isPartitioned = SharkEnv.memoryMetadataManager.isHivePartitioned(
                  databaseName, cachedTableName)
                var hivePartitionKey = if (isPartitioned) {
                  if (table.cacheMode == CacheType.TACHYON) {
                    throw new SemanticException(
                      "Shark does not support caching Hive-partitioned table(s) in Tachyon.")
                  }
                  SharkSemanticAnalyzer.getHivePartitionKey(qb)
=======
                // If useUnionRDD is true, the sink op is for INSERT INTO.
                val useUnionRDD = qbParseInfo.isInsertIntoTable(cachedTableName)
                val isPartitioned = hiveTable.isPartitioned
                var hivePartitionKeyOpt = if (isPartitioned) {
                  Some(SharkSemanticAnalyzer.getHivePartitionKey(qb))
>>>>>>> 57697717
                } else {
                  None
                }
                if (cacheMode == CacheType.MEMORY) {
                  // The table being updated is stored in memory and backed by disk, a
                  // SparkLoadTask will be created by the genMapRedTasks() call below. Set fields
                  // in `qb` that will be needed.
                  qb.cacheMode = cacheMode
                  qb.targetTableDesc = tableDesc
                  OperatorFactory.createSharkFileOutputPlan(hiveSinkOp)
                } else {
                  OperatorFactory.createSharkMemoryStoreOutputPlan(
                    hiveSinkOp,
                    cachedTableName,
                    databaseName,
                    _resSchema.size,  /* numColumns */
<<<<<<< HEAD
                    hivePartitionKey,
                    table.cacheMode,
                    isInsertInto)
=======
                    hivePartitionKeyOpt,
                    cacheMode,
                    useUnionRDD)
>>>>>>> 57697717
                }
              } else {
                throw new SemanticException(
                  "Shark does not support updating cached table(s) with multiple INSERTs")
              }
            } else {
              OperatorFactory.createSharkFileOutputPlan(hiveSinkOp)
            }
          }
        }
      } else if (hiveSinkOps.size == 1) {
        Seq {
          // For a single output, we have the option of choosing the output
          // destination (e.g. CTAS with table property "shark.cache" = "true").
          if (qb.isCTAS && qb.createTableDesc != null && CacheType.shouldCache(qb.cacheMode)) {
            // The table being created from CTAS should be cached.
            val tblProps = qb.createTableDesc.getTblProps
            if (qb.cacheMode == CacheType.MEMORY) {
              // Save the preferred storage level, since it's needed to create a SparkLoadTask in
              // genMapRedTasks().
              OperatorFactory.createSharkFileOutputPlan(hiveSinkOps.head)
            } else {
              OperatorFactory.createSharkMemoryStoreOutputPlan(
                hiveSinkOps.head,
                qb.createTableDesc.getTableName,
                qb.createTableDesc.getDatabaseName,
                numColumns = _resSchema.size,  /* numColumns */
                hivePartitionKeyOpt = None,
                qb.cacheMode,
                useUnionRDD = false)
            }
          } else if (pctx.getContext().asInstanceOf[QueryContext].useTableRddSink && !qb.isCTAS) {
            OperatorFactory.createSharkRddOutputPlan(hiveSinkOps.head)
          } else {
            OperatorFactory.createSharkFileOutputPlan(hiveSinkOps.head)
          }
        }
        // A hack for the query plan dashboard to get the query plan. This was
        // done for SIGMOD demo. Turn it off by default.
        //shark.dashboard.QueryPlanDashboardHandler.terminalOperator = terminalOp

      } else {
        // For non-INSERT commands, if there are multiple file outputs, we always use file outputs.
        hiveSinkOps.map(OperatorFactory.createSharkFileOutputPlan(_))
      }
    }

    SharkSemanticAnalyzer.breakHivePlanByStages(terminalOpSeq)
    genMapRedTasks(qb, pctx, terminalOpSeq)

    logDebug("Completed plan generation")
  }

  /**
   * Generate tasks for executing the query, including the SparkTask to do the
   * select, the MoveTask for updates, and the DDLTask for CTAS.
   */
  def genMapRedTasks(qb: QueryBlock, pctx: ParseContext, terminalOps: Seq[TerminalOperator]) {
    // Create the spark task.
    terminalOps.foreach { terminalOp =>
      val task = TaskFactory.get(new SparkWork(pctx, terminalOp, _resSchema), conf)
      rootTasks.add(task)
    }

    if (qb.getIsQuery) {
      // Note: CTAS isn't considered a query - it's handled in the 'else' block below.
      // Configure FetchTask (used for fetching results to CLIDriver).
      val loadWork = getParseContext.getLoadFileWork.get(0)
      val cols = loadWork.getColumns
      val colTypes = loadWork.getColumnTypes

      val resFileFormat = HiveConf.getVar(conf, HiveConf.ConfVars.HIVEQUERYRESULTFILEFORMAT)
      val resultTab = PlanUtils.getDefaultQueryOutputTableDesc(cols, colTypes, resFileFormat)

      val fetchWork = new FetchWork(
        new Path(loadWork.getSourceDir).toString, resultTab, qb.getParseInfo.getOuterQueryLimit)

      val fetchTask = TaskFactory.get(fetchWork, conf).asInstanceOf[FetchTask]
      setFetchTask(fetchTask)

    } else {
      // Configure MoveTasks for CTAS, INSERT.
      val mvTasks = new ArrayList[MoveTask]()

      // For CTAS, `fileWork` contains a single LoadFileDesc (called "LoadFileWork" in Hive).
      val fileWork = getParseContext.getLoadFileWork
      val tableWork = getParseContext.getLoadTableWork
      tableWork.foreach { ltd =>
        mvTasks.add(TaskFactory.get(
          new MoveWork(null, null, ltd, null, false), conf).asInstanceOf[MoveTask])
      }

      fileWork.foreach { lfd =>
        if (qb.isCTAS) {
          // For CTAS, `lfd.targetDir` references the data directory of the table being created.
          var location = qb.getTableDesc.getLocation
          if (location == null) {
            try {
              val tableToCreate = db.newTable(qb.getTableDesc.getTableName)
              val wh = new Warehouse(conf)
              location = wh.getTablePath(db.getDatabase(tableToCreate.getDbName()), tableToCreate
                .getTableName()).toString;
            } catch {
              case e: HiveException => throw new SemanticException(e)
              case e: MetaException => throw new SemanticException(e)
            }
          }
          lfd.setTargetDir(location)
        }

        mvTasks.add(TaskFactory.get(
          new MoveWork(null, null, null, lfd, false), conf).asInstanceOf[MoveTask])
      }

      // The move task depends on all root tasks. In the case of multiple outputs,
      // the moves are only started once all outputs are executed.
      // Note: For a CTAS for a memory-only cached table, a MoveTask is still added as a child of
      // the main SparkTask. However, there no effects from its execution, since the SELECT query
      // output is piped to Shark's in-memory columnar storage builder, instead of a Hive tmp
      // directory.
      // TODO(harvey): Don't create a MoveTask in this case.
      mvTasks.foreach { moveTask =>
        rootTasks.foreach { rootTask =>
          rootTask.addDependentTask(moveTask)
        }

        // Add StatsTask's. See GenMRFileSink1.addStatsTask().
        /*
        if (conf.getBoolVar(HiveConf.ConfVars.HIVESTATSAUTOGATHER)) {
          println("Adding a StatsTask for MoveTask " + moveTask)
          //addStatsTask(fsOp, mvTask, currTask, parseCtx.getConf())
          val statsWork = new StatsWork(moveTask.getWork().getLoadTableWork())
          statsWork.setAggKey(hiveFileSinkOp.getConf().getStatsAggPrefix())
          val statsTask = TaskFactory.get(statsWork, conf)
          hiveFileSinkOp.getConf().setGatherStats(true)
          moveTask.addDependentTask(statsTask)
          statsTask.subscribeFeed(moveTask)
        }
        */
      }

      if (qb.cacheMode == CacheType.MEMORY) {
        // Create a SparkLoadTask used to scan and load disk contents into the cache.
        val sparkLoadWork = if (qb.isCTAS) {
          // For cached tables, Shark-specific table properties should be set in
          // analyzeCreateTable().
          val tblProps = qb.createTableDesc.getTblProps

          // No need to create a filter, since the entire table data directory should be loaded, nor
          // pass partition specifications, since partitioned tables can't be created from CTAS.
          val sparkLoadWork = new SparkLoadWork(
            qb.createTableDesc.getDatabaseName,
            qb.createTableDesc.getTableName,
            SparkLoadWork.CommandTypes.NEW_ENTRY,
            qb.cacheMode)
          sparkLoadWork
        } else {
          // Split from 'databaseName.tableName'
          val tableNameSplit = qb.targetTableDesc.getTableName.split('.')
          val databaseName = tableNameSplit(0)
          val cachedTableName = tableNameSplit(1)
          val hiveTable = db.getTable(databaseName, cachedTableName)
          // None if the table isn't partitioned, or if the partition specified doesn't exist.
          val partSpecOpt = Option(qb.getMetaData.getDestPartitionForAlias(
            qb.getParseInfo.getClauseNamesForDest.head)).map(_.getSpec)
          SparkLoadWork(
            db,
            conf,
            hiveTable,
            partSpecOpt,
            isOverwrite = !qb.getParseInfo.isInsertIntoTable(cachedTableName))
        }
        // Add a SparkLoadTask as a dependent of all MoveTasks, so that when executed, the table's
        // (or table partition's) data directory will already contain updates that should be
        // loaded into memory.
        val sparkLoadTask = TaskFactory.get(sparkLoadWork, conf)
        mvTasks.foreach(_.addDependentTask(sparkLoadTask))
      }
    }

    // For CTAS, generate a DDL task to create the table. This task should be a
    // dependent of the main SparkTask.
    if (qb.isCTAS) {
      val crtTblDesc: CreateTableDesc = qb.getTableDesc

      // Use reflection to call validateCreateTable, which is private.
      val validateCreateTableMethod = this.getClass.getSuperclass.getDeclaredMethod(
        "validateCreateTable", classOf[CreateTableDesc])
      validateCreateTableMethod.setAccessible(true)
      validateCreateTableMethod.invoke(this, crtTblDesc)

      // Clear the output for CTAS since we don't need the output from the
      // mapredWork, the DDLWork at the tail of the chain will have the output.
      getOutputs.clear()

      // CTAS assumes only single output.
      val crtTblTask = TaskFactory.get(
        new DDLWork(getInputs, getOutputs, crtTblDesc),conf).asInstanceOf[DDLTask]
      rootTasks.head.addDependentTask(crtTblTask)
    }
  }

  def analyzeCreateTable(rootAST: ASTNode, queryBlock: QueryBlock): Option[ASTNode] = {
    // If we detect that the CREATE TABLE is part of a CTAS, then this is set to the root node of
    // the query command (i.e., the root node of the SELECT statement).
    var queryStmtASTNode: Option[ASTNode] = None

    // TODO(harvey): We might be able to reuse the QB passed into this method, as long as it was
    //               created after the super.analyzeInternal() call. That QB and the createTableDesc
    //               should have everything (e.g. isCTAS(), partCols). Note that the QB might not be
    //               accessible from getParseContext(), since the SemanticAnalyzer#analyzeInternal()
    //               doesn't set (this.qb = qb) for a non-CTAS.
    // True if the command is a CREATE TABLE, but not a CTAS.
    var isRegularCreateTable = true
    var isHivePartitioned = false

    for (ch <- rootAST.getChildren) {
      ch.asInstanceOf[ASTNode].getToken.getType match {
        case HiveParser.TOK_QUERY => {
        isRegularCreateTable = false
          queryStmtASTNode = Some(ch.asInstanceOf[ASTNode])
        }
        case _ => Unit
      }
    }

    var ddlTasks: Seq[DDLTask] = Nil
    val createTableDesc = if (isRegularCreateTable) {
      // Unfortunately, we have to comb the root tasks because for CREATE TABLE,
      // SemanticAnalyzer#analyzeCreateTable() does't set the CreateTableDesc in its QB.
      ddlTasks = rootTasks.filter(_.isInstanceOf[DDLTask]).asInstanceOf[Seq[DDLTask]]
      if (ddlTasks.isEmpty) null else ddlTasks.head.getWork.getCreateTblDesc
    } else {
      getParseContext.getQB.getTableDesc
    }

    // Update the QueryBlock passed into this method.
    // TODO(harvey): Remove once the TODO above is fixed.
    queryBlock.setTableDesc(createTableDesc)

    // 'createTableDesc' is NULL if there is an IF NOT EXISTS condition and the target table
    // already exists.
    if (createTableDesc != null) {
      val tableName = createTableDesc.getTableName
      val checkTableName = SharkConfVars.getBoolVar(conf, SharkConfVars.CHECK_TABLENAME_FLAG)
      // Note that the CreateTableDesc's table properties are Java Maps, but the TableDesc's table
      // properties, which are used during execution, are Java Properties.
      val createTableProperties: JavaMap[String, String] = createTableDesc.getTblProps()

      // There are two cases that will enable caching:
      // 1) Table name includes "_cached" or "_tachyon".
      // 2) The "shark.cache" table property is "true", or the string representation of a supported
      //    cache mode (memory, memory-only, Tachyon).
      var cacheMode = CacheType.fromString(
        createTableProperties.get(SharkTblProperties.CACHE_FLAG.varname))
      if (checkTableName) {
        if (tableName.endsWith("_cached")) {
          cacheMode = CacheType.MEMORY
        } else if (tableName.endsWith("_tachyon")) {
          cacheMode = CacheType.TACHYON
        }
      }

      // Continue planning based on the 'cacheMode' read.
      val shouldCache = CacheType.shouldCache(cacheMode)
      if (shouldCache) {
        if (cacheMode == CacheType.MEMORY_ONLY || cacheMode == CacheType.TACHYON) {
          val serDeName = createTableDesc.getSerName
          if (serDeName == null || serDeName == classOf[LazySimpleSerDe].getName) {
            // Hive's SemanticAnalyzer optimizes based on checks for LazySimpleSerDe, which causes
            // casting exceptions for cached table scans during runtime. Use a simple SerDe wrapper
            // to guard against these optimizations.
            createTableDesc.setSerName(classOf[LazySimpleSerDeWrapper].getName)
          }
        }
        createTableProperties.put(SharkTblProperties.CACHE_FLAG.varname, cacheMode.toString)
      }

      // For CTAS ('isRegularCreateTable' is false), the MemoryStoreSinkOperator creates a new
      // table metadata entry in the MemoryMetadataManager. The SparkTask that encloses the
      // MemoryStoreSinkOperator will have a child Hive DDLTask, which creates a new table metadata
      // entry in the Hive metastore. See genMapRedTasks() for SparkTask creation.
      if (isRegularCreateTable && shouldCache) {
        // In Hive, a CREATE TABLE command is handled by a DDLTask, created by
        // SemanticAnalyzer#analyzeCreateTable(), in 'rootTasks'. The DDL tasks' execution succeeds
        // only if the CREATE TABLE is valid. So, hook a SharkDDLTask as a child of the Hive DDLTask
        // so that Shark metadata is updated only if the Hive task execution is successful.
        val hiveDDLTask = ddlTasks.head;
        val sharkDDLWork = new SharkDDLWork(createTableDesc)
        sharkDDLWork.cacheMode = cacheMode
        hiveDDLTask.addDependentTask(TaskFactory.get(sharkDDLWork, conf))
      }

      queryBlock.cacheMode = cacheMode
      queryBlock.setTableDesc(createTableDesc)
    }
    queryStmtASTNode
  }

}


object SharkSemanticAnalyzer extends LogHelper {
  /**
   * The reflection object used to invoke convertRowSchemaToViewSchema.
   */
  private val convertRowSchemaToViewSchemaMethod = classOf[SemanticAnalyzer].getDeclaredMethod(
    "convertRowSchemaToViewSchema", classOf[RowResolver])
  convertRowSchemaToViewSchemaMethod.setAccessible(true)

  /**
   * The reflection object used to get a reference to SemanticAnalyzer.viewsExpanded,
   * so we can initialize it.
   */
  private val viewsExpandedField = classOf[SemanticAnalyzer].getDeclaredField("viewsExpanded")
  viewsExpandedField.setAccessible(true)

  private def getHivePartitionKey(qb: QB): String = {
    val selectClauseKey = qb.getParseInfo.getClauseNamesForDest.head
    val destPartition = qb.getMetaData.getDestPartitionForAlias(selectClauseKey)
    val partitionColumns = destPartition.getTable.getPartCols.map(_.getName)
    val partitionColumnToValue = destPartition.getSpec
    MemoryMetadataManager.makeHivePartitionKeyStr(partitionColumns, partitionColumnToValue)
  }
  
  /**
   * Given a Hive top operator (e.g. TableScanOperator), find all the file sink
   * operators (aka file output operator).
   */
  private def findAllHiveFileSinkOperators(op: HiveOperator[_<: HiveDesc])
  : Seq[HiveOperator[_<: HiveDesc]] = {
    if (op.getChildOperators() == null || op.getChildOperators().size() == 0) {
      Seq[HiveOperator[_<: HiveDesc]](op)
    } else {
      op.getChildOperators().flatMap(findAllHiveFileSinkOperators(_)).distinct
    }
  }

  /**
   * Break the Hive operator tree into multiple stages, separated by Hive
   * ReduceSink. This is necessary because the Hive operators after ReduceSink
   * cannot be initialized using ReduceSink's output object inspector. We
   * craft the struct object inspector (that has both KEY and VALUE) in Shark
   * ReduceSinkOperator.initializeDownStreamHiveOperators().
   */
  private def breakHivePlanByStages(terminalOps: Seq[TerminalOperator]) = {
    val reduceSinks = new scala.collection.mutable.HashSet[ReduceSinkOperator]
    val queue = new scala.collection.mutable.Queue[Operator[_ <: HiveDesc]]
    queue ++= terminalOps

    while (!queue.isEmpty) {
      val current = queue.dequeue()
      current match {
        case op: ReduceSinkOperator => reduceSinks += op
        case _ => Unit
      }
      // This is not optimal because operators can be added twice. But the
      // operator tree should not be too big...
      queue ++= current.parentOperators
    }

    logDebug("Found %d ReduceSinkOperator's.".format(reduceSinks.size))
  }
}<|MERGE_RESOLUTION|>--- conflicted
+++ resolved
@@ -190,24 +190,11 @@
               if (hiveSinkOps.size == 1) {
                 // INSERT INTO or OVERWRITE update on a cached table.
                 qb.targetTableDesc = tableDesc
-<<<<<<< HEAD
-                // If `isInsertInto` is true, the sink op is for INSERT INTO.
+                // If isInsertInto is true, the sink op is for INSERT INTO.
                 val isInsertInto = qbParseInfo.isInsertIntoTable(cachedTableName)
-                val isPartitioned = SharkEnv.memoryMetadataManager.isHivePartitioned(
-                  databaseName, cachedTableName)
-                var hivePartitionKey = if (isPartitioned) {
-                  if (table.cacheMode == CacheType.TACHYON) {
-                    throw new SemanticException(
-                      "Shark does not support caching Hive-partitioned table(s) in Tachyon.")
-                  }
-                  SharkSemanticAnalyzer.getHivePartitionKey(qb)
-=======
-                // If useUnionRDD is true, the sink op is for INSERT INTO.
-                val useUnionRDD = qbParseInfo.isInsertIntoTable(cachedTableName)
                 val isPartitioned = hiveTable.isPartitioned
                 var hivePartitionKeyOpt = if (isPartitioned) {
                   Some(SharkSemanticAnalyzer.getHivePartitionKey(qb))
->>>>>>> 57697717
                 } else {
                   None
                 }
@@ -224,15 +211,9 @@
                     cachedTableName,
                     databaseName,
                     _resSchema.size,  /* numColumns */
-<<<<<<< HEAD
-                    hivePartitionKey,
-                    table.cacheMode,
-                    isInsertInto)
-=======
                     hivePartitionKeyOpt,
                     cacheMode,
-                    useUnionRDD)
->>>>>>> 57697717
+                    isInsertInto)
                 }
               } else {
                 throw new SemanticException(
@@ -259,10 +240,10 @@
                 hiveSinkOps.head,
                 qb.createTableDesc.getTableName,
                 qb.createTableDesc.getDatabaseName,
-                numColumns = _resSchema.size,  /* numColumns */
+                numColumns = _resSchema.size,
                 hivePartitionKeyOpt = None,
                 qb.cacheMode,
-                useUnionRDD = false)
+                isInsertInto = false)
             }
           } else if (pctx.getContext().asInstanceOf[QueryContext].useTableRddSink && !qb.isCTAS) {
             OperatorFactory.createSharkRddOutputPlan(hiveSinkOps.head)
