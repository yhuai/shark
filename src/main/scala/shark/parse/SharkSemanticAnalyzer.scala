--- conflicted
+++ resolved
@@ -30,33 +30,21 @@
 import org.apache.hadoop.hive.serde2.`lazy`.LazySimpleSerDe
 import org.apache.hadoop.hive.ql.exec.{DDLTask, FetchTask}
 import org.apache.hadoop.hive.ql.exec.{FileSinkOperator => HiveFileSinkOperator}
-<<<<<<< HEAD
 import org.apache.hadoop.hive.ql.exec.MoveTask
 import org.apache.hadoop.hive.ql.exec.{Operator => HiveOperator}
 import org.apache.hadoop.hive.ql.exec.TaskFactory
 import org.apache.hadoop.hive.ql.metadata.{Hive, HiveException}
 import org.apache.hadoop.hive.ql.optimizer.Optimizer
-=======
-import org.apache.hadoop.hive.ql.metadata.HiveException
->>>>>>> 87ddd930
 import org.apache.hadoop.hive.ql.parse._
 import org.apache.hadoop.hive.ql.plan._
 import org.apache.hadoop.hive.ql.session.SessionState
 
-<<<<<<< HEAD
-import shark.{LogHelper, SharkConfVars, SharkEnv, Utils}
+import shark.{LogHelper, SharkConfVars, SharkEnv, SharkOptimizer, Utils}
 import shark.execution.{HiveDesc, Operator, OperatorFactory, RDDUtils, ReduceSinkOperator}
 import shark.execution.{SharkDDLWork, SparkLoadWork, SparkWork, TerminalOperator}
 import shark.memstore2.{CacheType, ColumnarSerDe, LazySimpleSerDeWrapper, MemoryMetadataManager}
 import shark.memstore2.{MemoryTable, PartitionedMemoryTable, SharkTblProperties, TableRecovery}
-=======
 import org.apache.spark.storage.StorageLevel
-
-import shark.{CachedTableRecovery, LogHelper, SharkConfVars, SharkEnv, SharkOptimizer, Utils}
-import shark.execution.{HiveOperator, Operator, OperatorFactory, RDDUtils, ReduceSinkOperator,
-  SparkWork, TerminalOperator}
-import shark.memstore2.{CacheType, ColumnarSerDe, MemoryMetadataManager}
->>>>>>> 87ddd930
 
 
 /**
@@ -95,20 +83,12 @@
   override def analyzeInternal(ast: ASTNode): Unit = {
     reset()
 
-<<<<<<< HEAD
     val qb = new QueryBlock(null, null, false)
     val pctx = getParseContext()
     pctx.setQB(qb)
     pctx.setParseTree(ast)
-    init(pctx)
+    initParseCtx(pctx)
     // The ASTNode that will be analyzed by SemanticAnalzyer#doPhase1().
-=======
-    val qb = new QB(null, null, false)
-    var pctx = getParseContext()
-    pctx.setQB(qb)
-    pctx.setParseTree(ast)
-    initParseCtx(pctx)
->>>>>>> 87ddd930
     var child: ASTNode = ast
 
     logDebug("Starting Shark Semantic Analysis")
@@ -116,7 +96,6 @@
     //TODO: can probably reuse Hive code for this
     var shouldReset = false
 
-<<<<<<< HEAD
     val astTokenType = ast.getToken().getType()
     if (astTokenType == HiveParser.TOK_CREATEVIEW || astTokenType == HiveParser.TOK_ANALYZE) {
       // Delegate create view and analyze to Hive.
@@ -134,38 +113,6 @@
           // Hive's super.analyzeInternal() might generate MapReduce tasks. Avoid executing those
           // tasks by reset()-ing some Hive SemanticAnalyzer state after doPhase1() is called below.
           shouldReset = true
-=======
-    if (ast.getToken().getType() == HiveParser.TOK_CREATETABLE) {
-      init()
-      super.analyzeInternal(ast)
-      for (ch <- ast.getChildren) {
-        ch.asInstanceOf[ASTNode].getToken.getType match {
-          case HiveParser.TOK_QUERY => {
-            isCTAS = true
-            child = ch.asInstanceOf[ASTNode]
-          }
-          case _ =>
-            Unit
-        }
-      }
-
-      // The table descriptor can be null if the CTAS has an
-      // "if not exists" condition.
-      val td = getParseContext.getQB.getTableDesc
-      if (!isCTAS || td == null) {
-        return
-      } else {
-        val checkTableName = SharkConfVars.getBoolVar(conf, SharkConfVars.CHECK_TABLENAME_FLAG)
-        val cacheType = CacheType.fromString(td.getTblProps().get("shark.cache"))
-        if (cacheType == CacheType.heap ||
-          (td.getTableName.endsWith("_cached") && checkTableName)) {
-          cacheMode = CacheType.heap
-          td.getTblProps().put("shark.cache", cacheMode.toString)
-        } else if (cacheType == CacheType.tachyon ||
-          (td.getTableName.endsWith("_tachyon") && checkTableName)) {
-          cacheMode = CacheType.tachyon
-          td.getTblProps().put("shark.cache", cacheMode.toString)
->>>>>>> 87ddd930
         }
         case None => {
           // Done with semantic analysis if the CREATE TABLE statement isn't a CTAS.
@@ -232,7 +179,6 @@
             OperatorFactory.createSharkFileOutputPlan(hiveSinkOp)
           } else {
             // Otherwise, check if we are inserting into a table that was cached.
-<<<<<<< HEAD
             val tableNameSplit = tableName.split('.') // Split from 'databaseName.tableName'
             val cachedTableName = tableNameSplit(1)
             val databaseName = tableNameSplit(0)
@@ -259,16 +205,6 @@
                   qb.targetTableDesc = tableDesc
                   OperatorFactory.createSharkFileOutputPlan(hiveSinkOp)
                 } else {
-=======
-            val cachedTableName = tableName.split('.')(1)
-            val cachedDbName = tableName.split('.')(0)
-            SharkEnv.memoryMetadataManager.get(cachedTableName) match {
-              case Some(rdd) => {
-                if (hiveSinkOps.size == 1) {
-                  // If useUnionRDD is false, the sink op is for INSERT OVERWRITE.
-                  val useUnionRDD = qb.getParseInfo.isInsertIntoTable(cachedDbName, cachedTableName)
-                  val storageLevel = RDDUtils.getStorageLevelOfCachedTable(rdd)
->>>>>>> 87ddd930
                   OperatorFactory.createSharkMemoryStoreOutputPlan(
                     hiveSinkOp,
                     cachedTableName,
