--- conflicted
+++ resolved
@@ -17,17 +17,16 @@
   // the number of rows by using: partition_size / (num_columns * avg_field_size).
   val COLUMN_INITIALSIZE = new ConfVar("shark.columnar.cache.initialSize",
     if (System.getenv("MASTER") == null) 100 else -1)
-  
+
   // If true, then cache any table whose name ends in "_cached".
   val CHECK_TABLENAME_FLAG = new ConfVar("shark.cache.flag.checkTableName", false)
 
-<<<<<<< HEAD
   // Prune map splits for cached tables based on predicates in queries.
   val MAP_PRUNING = new ConfVar("shark.mappruning", true)
 
   // Print debug information for map pruning.
   val MAP_PRUNING_PRINT_DEBUG = new ConfVar("shark.mappruning.debug", false)
-=======
+
   // If true, then query plans are compressed before being sent
   val COMPRESS_QUERY_PLAN = new ConfVar("shark.compressQueryPlan", true)
 
@@ -44,8 +43,11 @@
       conf.setBoolean(CHECK_TABLENAME_FLAG.varname, CHECK_TABLENAME_FLAG.defaultBoolVal)
     if (conf.get(COMPRESS_QUERY_PLAN.varname) == null)
       conf.setBoolean(COMPRESS_QUERY_PLAN.varname, COMPRESS_QUERY_PLAN.defaultBoolVal)
+    if (conf.get(MAP_PRUNING.varname) == null)
+      conf.setBoolean(MAP_PRUNING.varname, MAP_PRUNING.defaultBoolVal)
+    if (conf.get(MAP_PRUNING_PRINT_DEBUG.varname) == null)
+      conf.setBoolean(MAP_PRUNING_PRINT_DEBUG.varname, MAP_PRUNING_PRINT_DEBUG.defaultBoolVal)
   }
->>>>>>> 9832e331
 
   def getIntVar(conf: Configuration, variable: ConfVar): Int = {
     require(variable.valClass == classOf[Int])
